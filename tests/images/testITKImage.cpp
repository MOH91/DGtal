/**
 *  This program is free software: you can redistribute it and/or modify
 *  it under the terms of the GNU Lesser General Public License as
 *  published by the Free Software Foundation, either version 3 of the
 *  License, or  (at your option) any later version.
 *
 *  This program is distributed in the hope that it will be useful,
 *  but WITHOUT ANY WARRANTY; without even the implied warranty of
 *  MERCHANTABILITY or FITNESS FOR A PARTICULAR PURPOSE.  See the
 *  GNU General Public License for more details.
 *
 *  You should have received a copy of the GNU General Public License
 *  along with this program.  If not, see <http://www.gnu.org/licenses/>.
 *
 **/

/**
 * @file testITKImage.cpp
 * @ingroup Tests
 * @author David Coeurjolly (\c david.coeurjolly@liris.cnrs.fr )
 * Laboratoire d'InfoRmatique en Image et Systèmes d'information - LIRIS (CNRS, UMR 5205), CNRS, France
 *
 * @date 2010/12/09
 *
 * Functions for testing class ITKImage.
 *
 * This file is part of the DGtal library.
 */

///////////////////////////////////////////////////////////////////////////////
#include <iostream>
#include "DGtal/base/Common.h"
#include "DGtal/kernel/SpaceND.h"
#include "DGtal/kernel/domains/HyperRectDomain.h"
#include "DGtal/images/ImageContainerByITKImage.h"
#include <boost/foreach.hpp>

//specific itk method
#include <itkExtractImageFilter.h>
///////////////////////////////////////////////////////////////////////////////

using namespace std;
using namespace DGtal;

///////////////////////////////////////////////////////////////////////////////
// Functions for testing class ITKImage.
///////////////////////////////////////////////////////////////////////////////
/**
 * Example of a test. To be completed.
 *
 */
bool testITKImage()
{
  unsigned int nbok = 0;
  unsigned int nb = 0;

  trace.beginBlock ( "ITK Image init..." );

  typedef DGtal::int32_t Integer;
  typedef SpaceND<3, Integer > Space3Type;
  typedef HyperRectDomain<Space3Type> Domain;
  typedef Domain::Point Point;

  typedef ImageContainerByITKImage<Domain, Integer> Image;

  const Integer t[ ] = { 1, 1, 1};
  const Integer t2[ ] = { 5, 5, 5};
  const Integer t3[ ] = { 2, 2, 2};
  Point a ( t );
  Point b ( t2 );
  Point c ( t3 );
  Integer val;

  Image myImage ( Domain(a, b) );

  trace.info() << myImage << std::endl;
  trace.info() << "getvalue= " << myImage(c) << endl;
  trace.info() << "set value 23 " << endl;
  myImage.setValue( c, 23);

  val =  myImage(c);

  if (val == 23)
    nbok++;
  trace.info() << "getvalue= " << val << endl;
  nb++;

  //Iterator test
  trace.info() << "Simple Iterator=";
  for (Image::ConstIterator it = myImage.begin(), itend = myImage.end();
      it != itend;
      ++it)
    trace.warning() << myImage(it) << " ";
  trace.info() << endl;

  //We rewrite the image
  int nbVal = 0;
  for (Image::Iterator it = myImage.begin(), itend = myImage.end();
      it != itend;
      ++it)
    myImage.setValue(it, nbVal++);

  trace.info() << "Set Iterator=";
  for (Image::ConstIterator it = myImage.begin(), itend = myImage.end();
      it != itend;
      ++it)
    trace.warning() << myImage(it) << " ";
  trace.info() << endl;


  trace.info() << "(" << nbok << "/" << nb << ") "
  << "true == true" << std::endl;
  trace.endBlock();

  return nbok == nb;
}

bool testITKMethod()
{
  unsigned int nbok = 0;
  unsigned int nb = 0;

  trace.beginBlock ( "Test the use of a pure ITK method..." );

  typedef DGtal::int32_t Integer;
  typedef SpaceND<2, Integer > Space2Type;
  typedef HyperRectDomain<Space2Type> Domain;
  typedef Domain::Point Point;


  typedef ImageContainerByITKImage<Domain, Integer> Image;

<<<<<<< HEAD
  Point a ( 0, 0 );
  Point b ( 10, 10);
=======
  Domain domain(Point(0,0), Point(25,25));
>>>>>>> db4c18e1

  Image myImage(domain);
  trace.info() << myImage << std::endl;

  //We fill the image
  Integer nbVal = 0;
  for (Image::Iterator it = myImage.begin(), itend = myImage.end();
      it != itend;
      ++it)
    myImage.setValue(it, nbVal++);

  trace.info() << "Input image=";
  for (Image::ConstIterator it = myImage.begin(), itend = myImage.end();
      it != itend;
      ++it)
    trace.warning() << myImage(it) << " ";
  trace.info() << endl;


<<<<<<< HEAD
  // We define a cropFilter
  typedef itk::ExtractImageFilter< Image::ITKImage, Image::ITKImage > CropFilter;

  // Crop filter region
  Image::ITKImage::SizeType size;
  size[0] = 5;
  size[1] = 5;

  Image::ITKImage::IndexType index;
  index[0] = 2;
  index[1] = 2;

  Image::ITKImage::RegionType regionToExtract(index,size);

  // Crop filter process
  CropFilter::Pointer cropFilter = CropFilter::New();
  cropFilter->SetInput( myImage.getImagePointer() );
  cropFilter->SetExtractionRegion( regionToExtract  );
  cropFilter->Update();

  // Pointer to the filter output
  Image::ITKImagePointer handleOut = cropFilter->GetOutput();
  Point c ( 0, 0 );
  Point d ( 5, 5);
  Image myImageOut ( c, d, handleOut );

=======
  filter->SetInput( myImage.getITKImagePointer() );
  filter->SetOutsideValue( 0 );
  filter->SetInsideValue( 10 );
  filter->SetLowerThreshold( 34 );;
  filter->SetUpperThreshold( 400 );;
  filter->Update();

  //We create a DGtal::Image from a pointer to the pipeline output
  Image::ITKImagePointer handleOut = filter->GetOutput();
  Image myImageOut(handleOut);

  //We create another image
  Image myImageOutCopy(handleOut);

  //And we copy the result between the two containers with DGTal
  std::copy(myImageOut.constRange().begin(), myImageOut.constRange().end(), myImageOutCopy.range().outputIterator());
>>>>>>> db4c18e1

  trace.info() << "Output image=";
<<<<<<< HEAD
  
  Integer counter = 22;
  for (Image::ConstIterator it = myImageOut.begin(), itend = myImageOut.end();
       it != itend;
       ++it)
  {
    nbok += (it.Value() == (22 + it.GetIndex()[1]*10 + it.GetIndex()[0]));
    nb++;
    trace.warning() << myImageOut(it) << "(" << (22 + it.GetIndex()[1]*10 + it.GetIndex()[0]) << ")" << " ";
  }
  trace.info() << endl;

    trace.info() << "(" << nbok << "/" << nb << ") "
=======

  nbVal = 0;
  for (Image::ConstIterator it = myImageOutCopy.begin(), itend = myImageOutCopy.end();
       it != itend;
       ++it)
  {
    trace.warning() << myImageOutCopy(it) << " ";
    if (myImageOutCopy(it)==10) nb++;
    if (nbVal>=34 and nbVal<=400) nbok++;
    nbVal++;
  }
  trace.info() << endl;

  trace.info() << "(" << nbok << "/" << nb << ") "
>>>>>>> db4c18e1
  << "true == true" << std::endl;
  trace.endBlock();

  return nbok == nb;
}

///////////////////////////////////////////////////////////////////////////////
// Standard services - public :

int main( int argc, char** argv )
{
  trace.beginBlock ( "Testing class ITKImage" );
  trace.info() << "Args:";
  for ( int i = 0; i < argc; ++i )
    trace.info() << " " << argv[ i ];
  trace.info() << endl;

  bool res = testITKImage() && testITKMethod();
  trace.emphase() << ( res ? "Passed." : "Error." ) << endl;
  trace.endBlock();
  return res ? 0 : 1;
}
//                                                                           //
///////////////////////////////////////////////////////////////////////////////<|MERGE_RESOLUTION|>--- conflicted
+++ resolved
@@ -130,12 +130,8 @@
 
   typedef ImageContainerByITKImage<Domain, Integer> Image;
 
-<<<<<<< HEAD
   Point a ( 0, 0 );
   Point b ( 10, 10);
-=======
-  Domain domain(Point(0,0), Point(25,25));
->>>>>>> db4c18e1
 
   Image myImage(domain);
   trace.info() << myImage << std::endl;
@@ -155,7 +151,6 @@
   trace.info() << endl;
 
 
-<<<<<<< HEAD
   // We define a cropFilter
   typedef itk::ExtractImageFilter< Image::ITKImage, Image::ITKImage > CropFilter;
 
@@ -182,27 +177,8 @@
   Point d ( 5, 5);
   Image myImageOut ( c, d, handleOut );
 
-=======
-  filter->SetInput( myImage.getITKImagePointer() );
-  filter->SetOutsideValue( 0 );
-  filter->SetInsideValue( 10 );
-  filter->SetLowerThreshold( 34 );;
-  filter->SetUpperThreshold( 400 );;
-  filter->Update();
-
-  //We create a DGtal::Image from a pointer to the pipeline output
-  Image::ITKImagePointer handleOut = filter->GetOutput();
-  Image myImageOut(handleOut);
-
-  //We create another image
-  Image myImageOutCopy(handleOut);
-
-  //And we copy the result between the two containers with DGTal
-  std::copy(myImageOut.constRange().begin(), myImageOut.constRange().end(), myImageOutCopy.range().outputIterator());
->>>>>>> db4c18e1
 
   trace.info() << "Output image=";
-<<<<<<< HEAD
   
   Integer counter = 22;
   for (Image::ConstIterator it = myImageOut.begin(), itend = myImageOut.end();
@@ -215,24 +191,7 @@
   }
   trace.info() << endl;
 
-    trace.info() << "(" << nbok << "/" << nb << ") "
-=======
-
-  nbVal = 0;
-  for (Image::ConstIterator it = myImageOutCopy.begin(), itend = myImageOutCopy.end();
-       it != itend;
-       ++it)
-  {
-    trace.warning() << myImageOutCopy(it) << " ";
-    if (myImageOutCopy(it)==10) nb++;
-    if (nbVal>=34 and nbVal<=400) nbok++;
-    nbVal++;
-  }
-  trace.info() << endl;
-
-  trace.info() << "(" << nbok << "/" << nb << ") "
->>>>>>> db4c18e1
-  << "true == true" << std::endl;
+  trace.info() << "(" << nbok << "/" << nb << ") " << "true == true" << std::endl;
   trace.endBlock();
 
   return nbok == nb;
