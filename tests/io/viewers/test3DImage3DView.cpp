/**
 *  This program is free software: you can redistribute it and/or modify
 *  it under the terms of the GNU Lesser General Public License as
 *  published by the Free Software Foundation, either version 3 of the
 *  License, or  (at your option) any later version.
 *
 *  This program is distributed in the hope that it will be useful,
 *  but WITHOUT ANY WARRANTY; without even the implied warranty of
 *  MERCHANTABILITY or FITNESS FOR A PARTICULAR PURPOSE.  See the
 *  GNU General Public License for more details.
 *
 *  You should have received a copy of the GNU General Public License
 *  along with this program.  If not, see <http://www.gnu.org/licenses/>.
 *
 **/

/**
 * @file test3DImage3DView.cpp
 * @ingroup Tests
 * @author Bertrand Kerautret (\c kerautre@loria.fr )
 * LORIA (CNRS, UMR 7503), University of Nancy, France
 *
 * @date 2013/04/29
 *
 * Functions for testing class Viewer3D.
 *
 * This file is part of the DGtal library.
 */

///////////////////////////////////////////////////////////////////////////////
#include <iostream>
#include <QtGui/qapplication.h>
#include "DGtal/io/viewers/Viewer3D.h"
#include "DGtal/io/DrawWithDisplay3DModifier.h"
#include "DGtal/io/Color.h"
#include "DGtal/io/readers/VolReader.h"
#include "DGtal/base/Common.h"
#include "DGtal/helpers/StdDefs.h"
#include "DGtal/shapes/Shapes.h"
#include "DGtal/math/BasicMathFunctions.h"
#include "ConfigTest.h"
#include "DGtal/io/colormaps/HueShadeColorMap.h"


///////////////////////////////////////////////////////////////////////////////

using namespace std;
using namespace DGtal;
using namespace Z3i;



///////////////////////////////////////////////////////////////////////////////
// Functions for testing class Viewer3D.
///////////////////////////////////////////////////////////////////////////////
/**
 * Example of a test. To be completed.
 *
 */
bool testViewer3D()
{
  unsigned int nbok = 0;
  unsigned int nb = 0;  
  trace.beginBlock ( "Testing block ..." );
  nbok += true ? 1 : 0; 
  nb++;
  trace.info() << "(" << nbok << "/" << nb << ") "
         << "true == true" << std::endl;
  trace.endBlock();
  
  return nbok == nb;
}

struct hueFct{
inline
 unsigned int operator() (unsigned int aVal) const
  {
    HueShadeColorMap<unsigned int>  hueShade(0,255);
    DGtal::Color col = hueShade(aVal);
    return  col.getRGB(); 
  }
};
///////////////////////////////////////////////////////////////////////////////
// Standard services - public :

int main( int argc, char** argv )
{
  typedef DGtal::ImageContainerBySTLVector< DGtal::Z3i::Domain, unsigned char>  Image3D;

 QApplication application(argc,argv);
 Viewer3D<> viewer;
 viewer.setWindowTitle("simpleViewer");
 viewer.show();
 
 
 Point p1( 0, 0, 0 );
 Point p2( 125, 188, 0 );
 Point p3( 30, 30, 30 );
 
 std::string filename =  testPath + "samples/lobsterCroped.vol";
 viewer.setFillTransparency(150);
 Image3D image3d =  VolReader<Image3D>::importVol(filename); 
 viewer << SetMode3D(image3d.className(), "BoundingBox");
<<<<<<< HEAD
 viewer << DGtal::AddTextureImage3DWithFunctor<Image3D,  hueFct >(image3d, hueFct(), Display3D::RGBMode );
 viewer.setFillTransparency(255);
=======
 viewer << DGtal::AddTextureImage3DWithFunctor<Image3D,  hueFct , Space, KSpace>(image3d, hueFct(),Viewer3D<>::RGBMode );

>>>>>>> 2c52bd4e
 // Extract some slice images:
 // Get the 2D domain of the slice:
 DGtal::Projector<DGtal::Z2i::Space>  invFunctor; invFunctor.initRemoveOneDim(2);
 DGtal::Z2i::Domain domain2D(invFunctor(image3d.domain().lowerBound()),
			     invFunctor(image3d.domain().upperBound()));
  
  typedef DGtal::ConstImageAdapter<Image3D, DGtal::Z2i::Domain,  DGtal::Projector< Z3i::Space>,
				    Image3D::Value,  DGtal::DefaultFunctor >  SliceImageAdapter;
  DGtal::DefaultFunctor idV;
  DGtal::Projector<DGtal::Z3i::Space> aSliceFunctorZ(5); aSliceFunctorZ.initAddOneDim(2);
  SliceImageAdapter sliceImageZ(image3d, domain2D, aSliceFunctorZ, idV);

  viewer << sliceImageZ;
  viewer <<  DGtal::UpdateImagePosition<Space, KSpace>(6, Viewer3D<>::zDirection, 0.0, 0.0, -10.0);
 
 viewer << p1 << p2 << p3;
 viewer << Viewer3D<>::updateDisplay;


 bool res = application.exec();
 trace.emphase() << ( res ? "Passed." : "Error." ) << endl;
 trace.endBlock();
 return res ? 0 : 1;


}
//                                                                           //
///////////////////////////////////////////////////////////////////////////////
<|MERGE_RESOLUTION|>--- conflicted
+++ resolved
@@ -101,13 +101,8 @@
  viewer.setFillTransparency(150);
  Image3D image3d =  VolReader<Image3D>::importVol(filename); 
  viewer << SetMode3D(image3d.className(), "BoundingBox");
-<<<<<<< HEAD
- viewer << DGtal::AddTextureImage3DWithFunctor<Image3D,  hueFct >(image3d, hueFct(), Display3D::RGBMode );
+ viewer << DGtal::AddTextureImage3DWithFunctor<Image3D,  hueFct , Space, KSpace>(image3d, hueFct(),Viewer3D<>::RGBMode );
  viewer.setFillTransparency(255);
-=======
- viewer << DGtal::AddTextureImage3DWithFunctor<Image3D,  hueFct , Space, KSpace>(image3d, hueFct(),Viewer3D<>::RGBMode );
-
->>>>>>> 2c52bd4e
  // Extract some slice images:
  // Get the 2D domain of the slice:
  DGtal::Projector<DGtal::Z2i::Space>  invFunctor; invFunctor.initRemoveOneDim(2);
