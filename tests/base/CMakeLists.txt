--- conflicted
+++ resolved
@@ -18,12 +18,9 @@
    testLabelledMap
    testLabelledMap-benchmark
    testMultiMap-benchmark
-<<<<<<< HEAD
    testIteratorFunctions
    testIteratorTraits
-=======
    testOwningOrAliasingPtr
->>>>>>> 19f9dbf5
    )
 
 FOREACH(FILE ${DGTAL_TESTS_SRC})
