SET(DGTAL_TESTS_SRC
   testBasicBoolFunctors
   testOrderedAlphabet
   testCirculator
   testConstIteratorAdapter
   testProgressBar
   testBasicFunctors
   testConstRangeAdapter
   testOutputIteratorAdapter
   testClock
   testTrace
   testcpp11
   testCountedPtr
   testCountedPtrOrPtr
   testCountedConstPtrOrConstPtr
   testBits
   testIndexedListWithBlocks
   testLabels
   testLabelledMap
   testLabelledMap-benchmark
   testMultiMap-benchmark
   testOpenMP
   testIteratorFunctions
   testIteratorCirculatorTraits
   testCloneAndAliases
   testClone2
   testOwningOrAliasingPtr
   testCatch
<<<<<<< HEAD
   testSimpleRandomAccessRangeFromPoint
   testContainerTraits)
=======
   testContainerTraits
   testSetFunctions
   testSimpleRandomAccessRangeFromPoint)
>>>>>>> 686b9d34

FOREACH(FILE ${DGTAL_TESTS_SRC})
  add_executable(${FILE} ${FILE})
  target_link_libraries (${FILE} DGtal DGtalIO)
  add_test(${FILE} ${FILE})
ENDFOREACH(FILE)


#--- Benchmark specific
if (WITH_BENCHMARK)
    set(DGTAL_TESTS_SRC_BENCHMARK ${DGTAL_TESTS_SRC_BENCHMARK} testBenchmark)
    FOREACH(FILE ${DGTAL_TESTS_SRC_BENCHMARK})
      add_executable(${FILE} ${FILE})
      target_link_libraries (${FILE} DGtal DGtalIO ${DGtalLibDependencies})
      add_test(${FILE} ${FILE})
    ENDFOREACH(FILE)

endif (WITH_BENCHMARK)<|MERGE_RESOLUTION|>--- conflicted
+++ resolved
@@ -26,14 +26,9 @@
    testClone2
    testOwningOrAliasingPtr
    testCatch
-<<<<<<< HEAD
-   testSimpleRandomAccessRangeFromPoint
-   testContainerTraits)
-=======
    testContainerTraits
    testSetFunctions
    testSimpleRandomAccessRangeFromPoint)
->>>>>>> 686b9d34
 
 FOREACH(FILE ${DGTAL_TESTS_SRC})
   add_executable(${FILE} ${FILE})
