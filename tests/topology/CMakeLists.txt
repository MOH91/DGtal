SET(DGTAL_TESTS_SRC
   testAdjacency
<<<<<<< HEAD
   testBreadthFirstPropagation
   testDepthFirstPropagation
   testDistancePropagation
=======
>>>>>>> b707bbe2
   testCellularGridSpaceND
   testDigitalSurface
   testDigitalTopology
   testObject
   testObjectBorder
   testSimpleExpander
   testSCellsFunctor
   testUmbrellaComputer
   )

FOREACH(FILE ${DGTAL_TESTS_SRC})
  add_executable(${FILE} ${FILE})
  target_link_libraries (${FILE} DGtal DGtalIO)
  add_test(${FILE} ${FILE})
ENDFOREACH(FILE)


SET(DGTAL_BENCH_SRC
   testObject-benchmark
   testImplicitDigitalSurface-benchmark
   testLightImplicitDigitalSurface-benchmark
)


#Benchmark target
FOREACH(FILE ${DGTAL_BENCH_SRC})
add_executable(${FILE} ${FILE})
target_link_libraries (${FILE} DGtal DGtalIO)
add_custom_target(${FILE}-benchmark COMMAND ${FILE} ">benchmark-${FILE}.txt" )
ADD_DEPENDENCIES(benchmark ${FILE}-benchmark)
ENDFOREACH(FILE)<|MERGE_RESOLUTION|>--- conflicted
+++ resolved
@@ -1,11 +1,5 @@
 SET(DGTAL_TESTS_SRC
    testAdjacency
-<<<<<<< HEAD
-   testBreadthFirstPropagation
-   testDepthFirstPropagation
-   testDistancePropagation
-=======
->>>>>>> b707bbe2
    testCellularGridSpaceND
    testDigitalSurface
    testDigitalTopology
