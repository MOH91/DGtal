/**
 *  This program is free software: you can redistribute it and/or modify
 *  it under the terms of the GNU Lesser General Public License as
 *  published by the Free Software Foundation, either version 3 of the
 *  License, or  (at your option) any later version.
 *
 *  This program is distributed in the hope that it will be useful,
 *  but WITHOUT ANY WARRANTY; without even the implied warranty of
 *  MERCHANTABILITY or FITNESS FOR A PARTICULAR PURPOSE.  See the
 *  GNU General Public License for more details.
 *
 *  You should have received a copy of the GNU General Public License
 *  along with this program.  If not, see <http://www.gnu.org/licenses/>.
 *
 **/

/**
 * @file testBasicPointFunctors.cpp
 * @ingroup Tests
 *
 * @author Bertrand Kerautret (\c kerautre@loria.fr )
 * LORIA (CNRS, UMR 7503), University of Nancy, France
 
 * @author Tristan Roussillon (\c tristan.roussillon@liris.cnrs.fr )
 * Laboratoire d'InfoRmatique en Image et Systèmes d'information - LIRIS (CNRS, UMR 5205), CNRS, France
 * @date 2012/02/02
 *
 * This file is part of the DGtal library
 */

#include <cstdio>
#include <cmath>
#include <iostream>
#include <fstream>
#include <vector>
#include "DGtal/base/Common.h"
#include "DGtal/base/CUnaryFunctor.h"
#include "DGtal/kernel/PointVector.h"
#include "DGtal/kernel/SpaceND.h"
#include "DGtal/kernel/BasicPointFunctors.h"
#include "DGtal/kernel/domains/HyperRectDomain.h"

using namespace DGtal;
using namespace std;

template <typename TFunctor, typename TArg, typename TRes >
void checkingConcepts()
{
  BOOST_CONCEPT_ASSERT(( CUnaryFunctor<TFunctor, TArg, TRes > ));
}

bool testProjector()
{
  unsigned int nbok = 0;
  unsigned int nb = 0;

  trace.beginBlock ( "Checking projection on a subspace" );
  {
  //a 3d point
  PointVector<3,int> p(0,1,2); 

  //projectors
  typedef DGtal::functors::Projector<SpaceND<2,int> > Projector2D;
  std::vector<Dimension> v1, v2; 
  v1.push_back(0);   v1.push_back(2); 
  v2.push_back(2);   v2.push_back(1);
  Projector2D proj1, proj2, proj3; 
  proj1.init(v1.begin(), v1.end()); 
  proj2.init(v2.begin(), v2.end()); 
 
  //comparison
  PointVector<2,int> res1(0,2); 
  trace.info() << "p " << p << " => " << proj1(p) << " == " << res1 << std::endl;
  nbok += ( proj1(p) == res1 ) ? 1 : 0; 
  nb++;  

  PointVector<2,int> res2(2,1);
  trace.info() << "p " << p << " => " << proj2(p) << " == " << res2 << std::endl;
  nbok += ( proj2(p) == res2 ) ? 1 : 0; 
  nb++;  

  PointVector<2,int> res3(0,1);
  trace.info() << "p " << p << " => " << proj3(p) << " == " << res3 << std::endl;
  nbok += ( proj3(p) == res3 ) ? 1 : 0; 
  nb++;  
  }
  trace.endBlock();

  trace.beginBlock ( "Checking projection on a greater space" );
  {
  //a 2d point
  PointVector<2,int> p(5,2); 

  //projectors
  typedef DGtal::functors::Projector<SpaceND<3,int> > Projector3D;
  std::vector<Dimension> v1, v2, v4; 
  v1.push_back(0);   v1.push_back(2); v1.push_back(1);  
  v2.push_back(1);   v2.push_back(0);
  v4.push_back(1);
  Projector3D proj1, proj2, proj3; 
  proj1.init(v1.begin(), v1.end()); 
  proj2.init(v2.begin(), v2.end());
  Projector3D proj4(-1);  
  proj4.init(v4.begin(), v4.end()); 

  //SliceRotator2D
  PointVector<3, int> pt1(0,0, 0);
  PointVector<3, int> pt2(10,10, 10);
  HyperRectDomain<SpaceND<3, int> >  domain (pt1, pt2);
  DGtal::functors::SliceRotator2D< HyperRectDomain<SpaceND<3, int> >, int> sliceRot(2, domain, 6, 1,  pt1, 0.1);
  DGtal::functors::SliceRotator2D< HyperRectDomain<SpaceND<3, int> >, int> sliceRot2(2, domain, 7, 2, 3.14);
  PointVector<2, int> pt(5,5);  
  PointVector<2, int> pt_2(10, 9);  
  PointVector<3, int> ptR(4,5,6);  
  PointVector<3, int> ptR2(0, 1, 7);  
 
  trace.info() << "pt " << pt << " => " << sliceRot(pt) << " == " << ptR << std::endl;
  nbok += ( sliceRot(pt) == ptR ) ? 1 : 0; 
  nb++;
  
  trace.info() << "pt " << pt_2 << " => " << sliceRot2(pt_2) << " == " << ptR2 << std::endl;
  nbok += ( sliceRot2(pt_2) == ptR2 ) ? 1 : 0; 
  nb++;

  //Point2DEmbedderIn3D
  PointVector<3,int> ptOrigin3D(3,3,3);
  DGtal::functors::Point2DEmbedderIn3D< HyperRectDomain<SpaceND<3, int> >, int> embedder(domain,
									ptOrigin3D,
									PointVector<3,int>(6,6,3),
									PointVector<3,int>(3,3,5),
									PointVector<3,int>(0,0,0));
  PointVector<2, int> ptb(0, 0);  
  PointVector<2, int> pt_2b(4, 2);  
    trace.info() << "pt " << ptb << " => " << embedder(ptb) << " == " << PointVector<3,int>(3,3,3) << std::endl;
  nbok += ( embedder(ptb) == PointVector<3,int>(3,3,3) ) ? 1 : 0; 
  nb++;
  
  trace.info() << "pt " << pt_2b << " => " << embedder(pt_2b) << " == " << PointVector<3,int>(5,5,5) << std::endl;
  nbok += ( embedder(pt_2b) ==  PointVector<3,int>(5,5,5)  ) ? 1 : 0; 
  nb++;

  //Point2DEmbedderIn3D (constructor from normal point)
  PointVector<3,int> pt2Origin3D(5,5,3);
  DGtal::functors::Point2DEmbedderIn3D< HyperRectDomain<SpaceND<3, int> >, int> embedder2(domain,
                                                                         pt2Origin3D,
                                                                         PointVector<3,int>(0,0,3),
									 4); 
  PointVector<2, int> pt2b(0, 0);  
  PointVector<2, int> pt2_2b(2, 2);  
    trace.info() << "pt " << pt2b << " => " << embedder2(pt2b) << " == " << PointVector<3,int>(3,5,3) << std::endl;
    nbok += ( embedder2(pt2b) == PointVector<3,int>(3,5,3) ) ? 1 : 0; 
  nb++;
  
  trace.info() << "pt " << pt2_2b << " => " << embedder2(pt2_2b) << " == " << PointVector<3,int>(5,4,3) << std::endl;
  nbok += ( embedder2(pt2_2b) ==  PointVector<3,int>(5,4,3)  ) ? 1 : 0; 
  nb++;

 
  //comparison
  PointVector<3,int> res1(5,0,2); 
  trace.info() << "p " << p << " => " << proj1(p) << " == " << res1 << std::endl;
  nbok += ( proj1(p) == res1 ) ? 1 : 0; 
  nb++;  

  PointVector<3,int> res2(2,5,0);
  trace.info() << "p " << p << " => " << proj2(p) << " == " << res2 << std::endl;
  nbok += ( proj2(p) == res2 ) ? 1 : 0; 
  nb++;  

  PointVector<3,int> res3(5,2,0);
  trace.info() << "p " << p << " => " << proj3(p) << " == " << res3 << std::endl;
  nbok += ( proj3(p) == res3 ) ? 1 : 0; 
  nb++;  

  PointVector<3,int> res4(2,-1,-1);
  trace.info() << "p " << p << " => " << proj4(p) << " == " << res4
	       << "(-1 as default value)" << std::endl;
  nbok += ( proj4(p) == res4 ) ? 1 : 0; 
  nb++;  
  }
  trace.endBlock();

  
  trace.beginBlock ( "Checking Basic Domain SubSampler" );
  {
    // BasicDomainSubSampler 2D
    HyperRectDomain<SpaceND<2, int> > domainSource (PointVector<2,int>(0,0), PointVector<2,int>(10,10));
    std::vector< SpaceND<2, int>::Size > aGridSize;
    aGridSize.push_back(5);
    aGridSize.push_back(5);  
    PointVector<2,int> shiftVector(0 ,0);
    DGtal::functors::BasicDomainSubSampler< HyperRectDomain<SpaceND<2, int> > > subSampler(domainSource,
                                                                                           aGridSize,  shiftVector);
    trace.info()<< "Subsampling functor on 2D domain " << domainSource <<" with grid size " 
                << aGridSize[0] << " " << aGridSize[1] << " and shift vector "<< shiftVector <<std::endl ;
    PointVector<2,int> pointTest(1,0);
    PointVector<2,int> pointInSourceDomain = subSampler(pointTest);
    trace.info() << "Sampling point of coordinate "<< pointTest << ", => coordinates in source domain:" 
                 << pointInSourceDomain << " == " << PointVector<2,int>(5,0) << std::endl; 
    nb++;
    nbok += (pointInSourceDomain== PointVector<2,int>(5,0));
    
     // BasicDomainSubSampler 3D
    HyperRectDomain<SpaceND<3, int> > domainSource3D (PointVector<3,int>(0,0, 0), PointVector<3,int>(10,10, 10));
    std::vector< SpaceND<3, int>::Size > aGridSize3D;
    aGridSize3D.push_back(5);
    aGridSize3D.push_back(3);  
    aGridSize3D.push_back(1);  
    PointVector<3,int> shiftVector3D(0 ,1, -1);
    functors::BasicDomainSubSampler< HyperRectDomain<SpaceND<3, int> > > subSampler3D(domainSource3D,
                                                                          aGridSize3D,  shiftVector3D);
    trace.info()<< "Subsampling functor on 3D domain " << domainSource3D <<" with grid size " 
                << aGridSize3D[0] << " " << aGridSize3D[1]<< " " << aGridSize3D[2] << " and shift vector "<< shiftVector3D <<std::endl ;
    PointVector<3,int> pointTest3D(0,1,2);
    PointVector<3,int> pointInSourceDomain3D = subSampler3D(pointTest3D);
    trace.info() << "Sampling point of coordinate "<< pointTest3D << ", => coordinates in source domain:" 
                 << pointInSourceDomain3D << " == " << PointVector<3,int>(0, 4, 1) << std::endl; 
    nb++;
    nbok += (pointInSourceDomain3D== PointVector<3,int>(0, 4, 1));


<<<<<<< HEAD

    // FlipDomainAxis
    std::vector<unsigned int> vectFlip; 
    vectFlip.push_back(1); 
    vectFlip.push_back(2);     
    functors::FlipDomainAxis<HyperRectDomain<SpaceND<3, int> > > flipFunctorAxis12(domainSource3D, vectFlip);
    trace.info() << "Flip point of coordinate "<< pointTest3D << ", =>  fliped coordinates with axis 1 and 2:" 
                 << flipFunctorAxis12(pointTest3D) << " == " << PointVector<3,int>(0, 9, 8) << std::endl; 
    nb++;
    nbok += (flipFunctorAxis12(pointTest3D)== PointVector<3,int>(0, 9, 8));
=======
    // BasicDomainReSampler 2D
    std::vector<  double > aGridSizeReSample;
    aGridSizeReSample.push_back(0.25);
    aGridSizeReSample.push_back(0.5);  
    DGtal::functors::BasicDomainSubSampler< HyperRectDomain<SpaceND<2, int> >,  
                                            DGtal::int32_t, double > reSampler(domainSource,
                                                                               aGridSizeReSample,  shiftVector);

    trace.info()<< "Resampling functor on 2D domain " << domainSource <<" with grid size " 
                << aGridSizeReSample[0] << " " << aGridSizeReSample[1] << " and shift vector "<< shiftVector <<std::endl ;
    PointVector<2,int> pointTestRS(9,4);
    PointVector<2,int> pointInSourceDomainRS = reSampler(pointTestRS);
    trace.info() << "Sampling point of coordinate "<< pointTestRS << ", => coordinates in source domain:" 
                 << pointInSourceDomainRS << " == " << PointVector<2,int>(2,2) << std::endl; 
    nb++;
    nbok += (pointInSourceDomainRS== PointVector<2,int>(2,2));
    
>>>>>>> be617117


  }
  return nbok == nb;
}

//////////////////////////////////////////////////////////////////////////////
// Standard services - public :

int main( int argc, char** argv )
{
  trace.beginBlock ( "Testing basic point functors" );
  trace.info() << "Args:";
  for ( int i = 0; i < argc; ++i )
    trace.info() << " " << argv[ i ];
  trace.info() << endl;


  checkingConcepts<functors::Projector<SpaceND<2,int> >, PointVector<6,int>, PointVector<2,int> >();
  //for instance, this does not compile because 
  //the point of dim 6 is projected on a point of dim 2 (and not 3)
  //checkingConcepts<Projector<SpaceND<2,int> >, PointVector<6,int>, PointVector<3,int> >(); 

  bool res = testProjector();

  trace.emphase() << ( res ? "Passed." : "Error." ) << endl;
  trace.endBlock();
  return res ? 0 : 1;
}

/** @ingroup Tests **/<|MERGE_RESOLUTION|>--- conflicted
+++ resolved
@@ -218,10 +218,7 @@
     nb++;
     nbok += (pointInSourceDomain3D== PointVector<3,int>(0, 4, 1));
 
-
-<<<<<<< HEAD
-
-    // FlipDomainAxis
+  // FlipDomainAxis
     std::vector<unsigned int> vectFlip; 
     vectFlip.push_back(1); 
     vectFlip.push_back(2);     
@@ -230,7 +227,9 @@
                  << flipFunctorAxis12(pointTest3D) << " == " << PointVector<3,int>(0, 9, 8) << std::endl; 
     nb++;
     nbok += (flipFunctorAxis12(pointTest3D)== PointVector<3,int>(0, 9, 8));
-=======
+
+
+
     // BasicDomainReSampler 2D
     std::vector<  double > aGridSizeReSample;
     aGridSizeReSample.push_back(0.25);
@@ -248,7 +247,6 @@
     nb++;
     nbok += (pointInSourceDomainRS== PointVector<2,int>(2,2));
     
->>>>>>> be617117
 
 
   }
