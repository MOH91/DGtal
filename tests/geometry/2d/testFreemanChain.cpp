--- conflicted
+++ resolved
@@ -170,13 +170,8 @@
   aBoard << fc;
   fst.close();
   
-<<<<<<< HEAD
 #ifndef _BOARDCAIRO_BOARD_H_ // temp MT
-  std::string filenameImage = testPath + "samples/contourS.gif";
-=======
-  
   std::string filenameImage = testPath + "samples/contourS.png"; // ! only PNG with Cairo for the moment !
->>>>>>> de8eb826
   LibBoard::Image image(0,84, 185, 85, filenameImage, 20); 
   image.shiftDepth(1);
   LibBoard::Board & board = aBoard;
