/**
 *  This program is free software: you can redistribute it and/or modify
 *  it under the terms of the GNU Lesser General Public License as
 *  published by the Free Software Foundation, either version 3 of the
 *  License, or  (at your option) any later version.
 *
 *  This program is distributed in the hope that it will be useful,
 *  but WITHOUT ANY WARRANTY; without even the implied warranty of
 *  MERCHANTABILITY or FITNESS FOR A PARTICULAR PURPOSE.  See the
 *  GNU General Public License for more details.
 *
 *  You should have received a copy of the GNU General Public License
 *  along with this program.  If not, see <http://www.gnu.org/licenses/>.
 *
 **/

#pragma once

/**
 * @file CConstImage.h
 * @author Tristan Roussillon (\c tristan.roussillon@liris.cnrs.fr )
 * Laboratoire d'InfoRmatique en Image et Systèmes d'information - LIRIS (CNRS, UMR 5205), CNRS, France
 * @date 2012/02/08
 *
 * This file is part of the DGtal library.
 */

#if defined(CConstImageRECURSES)
#error Recursive header files inclusion detected in CConstImage.h
#else // defined(CConstImageRECURSES)
/** Prevents recursive inclusion of headers. */
#define CConstImageRECURSES

#if !defined CConstImage_h
/** Prevents repeated inclusion of headers. */
#define CConstImage_h

#include <boost/concept_check.hpp>
#include <boost/concept/assert.hpp>
#include <boost/concept/requires.hpp>

#include "DGtal/kernel/CPointFunctor.h"
#include "DGtal/kernel/domains/CDomain.h"
#include "DGtal/base/CConstBidirectionalRangeFromPoint.h"
#include "DGtal/base/CLabel.h"

namespace DGtal
{

  /////////////////////////////////////////////////////////////////////////////
  // struct CConstImage
  /**
   * Description of \b concept '\b CConstImage' <p>
   *
   * @ingroup Concepts
   * Aim: Defines the concept describing a read-only image,
   * which is a refinement of CPointFunctor.
   *
   * <p> Refinement of CPointFunctor
   *
   * <p> Associated types :
   * - \t Domain: type of the image domain, model of concept CDomain
   * - \t ConstRange: type of range of image values, 
   * model of concept CConstBidirectionalRangeFromPoint
   *
   * <p> Notation
   * - \t X : A type that is a model of CConstImage
   * - \t x, \t y  : Object of type X
   *
   * <p> Definitions
   *
   * <p> Valid expressions and
      <table>
      <tr>
        <td class=CName> \b Name </td>
        <td class=CExpression> \b Expression </td>
        <td class=CRequirements> \b Type requirements </td>
        <td class=CReturnType> \b Return type </td>
        <td class=CPrecondition> \b Precondition </td>
        <td class=CSemantics> \b Semantics </td>
        <td class=CPostCondition> \b Postcondition </td>
        <td class=CComplexity> \b Complexity </td>
      </tr>

	<tr>
        <td class=CName> accessor to the domain            </td>
        <td class=CExpression>  x.domain()   </td>
        <td class=CRequirements>    </td>
        <td class=CReturnType>  const Domain &    </td>
        <td class=CPrecondition>    </td>
        <td class=CSemantics>  returns a const reference to the image domain     </td>
        <td class=CPostCondition>   </td>
        <td class=CComplexity> O(1)     </td>
      </tr>
<<<<<<< HEAD
    
	<tr> 
        <td class=CName> accessor to the range of the image values            </td> 
        <td class=CExpression>  x.constRange()   </td>
        <td class=CRequirements>    </td> 
=======

	<tr>
        <td class=CName> accessor to the range of the image values            </td>
        <td class=CExpression>  x.range()   </td>
        <td class=CRequirements>    </td>
>>>>>>> cea826bf
        <td class=CReturnType>  ConstRange    </td>
        <td class=CPrecondition>    </td>
        <td class=CSemantics>  returns a constant range     </td>
        <td class=CPostCondition>   </td>
        <td class=CComplexity> O(1)     </td>
      </tr>


    </table>

   *
   * <p> Invariants###
   *
   * <p> Models###
   * ImageContainerBySTLVector, ImageContainerBySTLMap, ImageContainerByITKImage
   *
   * <p> Notes###
   *
   */

  template <typename I>
  struct CConstImage: CPointFunctor<I>
  {

<<<<<<< HEAD
  public:
    
    BOOST_CONCEPT_ASSERT((CLabel<typename I::Value>));
    //Inner types
    typedef typename I::Domain Domain;
    BOOST_CONCEPT_ASSERT((CDomain<Domain>));
=======
  // public:

  //   BOOST_CONCEPT_ASSERT((CLabel<typename I::Value>));
  //   //Inner types
  //   typedef typename I::Domain Domain;
  //   BOOST_CONCEPT_ASSERT((CDomain<Domain>));
>>>>>>> cea826bf

    typedef typename I::ConstRange ConstRange;
    BOOST_CONCEPT_ASSERT((CConstBidirectionalRangeFromPoint<ConstRange>));

<<<<<<< HEAD
      
    BOOST_CONCEPT_USAGE(CConstImage)
    {
      ConceptUtils::sameType(i.domain(), d); 
      ConceptUtils::sameType(i.constRange(), r); 
    }

  private:
    I i;
    Domain d;
    ConstRange r; 
    
=======

  //   BOOST_CONCEPT_USAGE(CConstImage)
  //   {
  //     ConceptUtils::sameType(i.domain(), d);
  //     ConceptUtils::sameType(i.range(), r);
  //   }

  // private:
  //   I i;
  //   Domain d;
  //   Range r;

>>>>>>> cea826bf
  };
} // namespace DGtal

//                                                                           //
///////////////////////////////////////////////////////////////////////////////

#endif // !defined CConstImage_h

#undef CConstImageRECURSES
#endif // else defined(CConstImageRECURSES)<|MERGE_RESOLUTION|>--- conflicted
+++ resolved
@@ -92,19 +92,11 @@
         <td class=CPostCondition>   </td>
         <td class=CComplexity> O(1)     </td>
       </tr>
-<<<<<<< HEAD
     
 	<tr> 
         <td class=CName> accessor to the range of the image values            </td> 
         <td class=CExpression>  x.constRange()   </td>
         <td class=CRequirements>    </td> 
-=======
-
-	<tr>
-        <td class=CName> accessor to the range of the image values            </td>
-        <td class=CExpression>  x.range()   </td>
-        <td class=CRequirements>    </td>
->>>>>>> cea826bf
         <td class=CReturnType>  ConstRange    </td>
         <td class=CPrecondition>    </td>
         <td class=CSemantics>  returns a constant range     </td>
@@ -129,26 +121,16 @@
   struct CConstImage: CPointFunctor<I>
   {
 
-<<<<<<< HEAD
   public:
     
     BOOST_CONCEPT_ASSERT((CLabel<typename I::Value>));
     //Inner types
     typedef typename I::Domain Domain;
     BOOST_CONCEPT_ASSERT((CDomain<Domain>));
-=======
-  // public:
-
-  //   BOOST_CONCEPT_ASSERT((CLabel<typename I::Value>));
-  //   //Inner types
-  //   typedef typename I::Domain Domain;
-  //   BOOST_CONCEPT_ASSERT((CDomain<Domain>));
->>>>>>> cea826bf
 
     typedef typename I::ConstRange ConstRange;
     BOOST_CONCEPT_ASSERT((CConstBidirectionalRangeFromPoint<ConstRange>));
 
-<<<<<<< HEAD
       
     BOOST_CONCEPT_USAGE(CConstImage)
     {
@@ -161,20 +143,6 @@
     Domain d;
     ConstRange r; 
     
-=======
-
-  //   BOOST_CONCEPT_USAGE(CConstImage)
-  //   {
-  //     ConceptUtils::sameType(i.domain(), d);
-  //     ConceptUtils::sameType(i.range(), r);
-  //   }
-
-  // private:
-  //   I i;
-  //   Domain d;
-  //   Range r;
-
->>>>>>> cea826bf
   };
 } // namespace DGtal
 
