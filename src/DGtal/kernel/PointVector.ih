/**
 *  This program is free software: you can redistribute it and/or modify
 *  it under the terms of the GNU Lesser General Public License as
 *  published by the Free Software Foundation, either version 3 of the
 *  License, or  (at your option) any later version.
 *
 *  This program is distributed in the hope that it will be useful,
 *  but WITHOUT ANY WARRANTY; without even the implied warranty of
 *  MERCHANTABILITY or FITNESS FOR A PARTICULAR PURPOSE.  See the
 *  GNU General Public License for more details.
 *
 *  You should have received a copy of the GNU General Public License
 *  along with this program.  If not, see <http://www.gnu.org/licenses/>.
 *
 **/

/**
 * @file PointVector.ih
 * @author David Coeurjolly (\c david.coeurjolly@liris.cnrs.fr )
 * @author Guillaume Damiand
 * Laboratoire d'InfoRmatique en Image et Systèmes d'information - LIRIS (CNRS, UMR 5205), CNRS, France
 *
 * @date 2010/05/14
 *
 * Implementation of inline methods defined in PointVector.h
 *
 * This file is part of the DGtal library.
 */

///////////////////////////////////////////////////////////////////////////////
// IMPLEMENTATION of inline methods.
///////////////////////////////////////////////////////////////////////////////

//////////////////////////////////////////////////////////////////////////////
#include <cstdlib>
#include <cmath>
#include <DGtal/base/BasicFunctors.h>
//////////////////////////////////////////////////////////////////////////////
<<<<<<< HEAD

template<Dimension dim, typename Component>
inline
DGtal::PointVector<dim, Component>::PointVector()
=======
template<std::size_t N, typename TContainer>
inline
std::bitset<N> DGtal::setDimensionsIn( const TContainer &dimensions )
{
  std::bitset<N> t1; 
  for ( typename TContainer::const_iterator it=dimensions.begin(); 
	it!=dimensions.end(); ++it )
    {
      ASSERT( *it<N );
      t1.set(*it);
    }
  return t1;
}
//------------------------------------------------------------------------------
template<std::size_t N, typename TContainer>
inline
std::bitset<N> DGtal::setDimensionsNotIn( const TContainer &dimensions )
{
  std::bitset<N> t1; t1.set();
  for ( typename TContainer::const_iterator it=dimensions.begin(); 
	it!=dimensions.end(); ++it )
    {
      ASSERT( *it<N );
      t1.reset(*it);
    }
  return t1;
}
//------------------------------------------------------------------------------
template<std::size_t N, typename T, typename TDimension>
inline
DGtal::PointVector<N, T, TDimension>::PointVector()
>>>>>>> 072d3d03
{
  for ( Dimension i = 0; i < dim; ++i )
    myArray[ i ] = 0;
}
//------------------------------------------------------------------------------
<<<<<<< HEAD
template<Dimension dim, typename Component>
template<typename Functor>
inline
DGtal::PointVector<dim, Component>::PointVector(const PointVector& apoint1,
    const PointVector& apoint2,
    const Functor& f)
=======
template<std::size_t N, typename T, typename TDimension>
template<typename Functor>
inline
DGtal::PointVector<N, T, TDimension>::PointVector(const Self& apoint1,
						  const Self& apoint2,
						  const Functor& f)
>>>>>>> 072d3d03
{
  for ( Dimension i = 0; i < dim; ++i )
    myArray[ i ] = f.operator() (apoint1[i], apoint2[i]);
}
//------------------------------------------------------------------------------
<<<<<<< HEAD

template<Dimension dim, typename Component>
inline
DGtal::PointVector<dim, Component>::~PointVector()
{}
//------------------------------------------------------------------------------
template<Dimension dim, typename Component>
inline
DGtal::PointVector<dim, Component>::PointVector( const Component * ptrValues )
=======
template<std::size_t N, typename T, typename TDimension>
inline
DGtal::PointVector<N, T, TDimension>::~PointVector()
{}
//------------------------------------------------------------------------------
template<std::size_t N, typename T, typename TDimension>
inline
DGtal::PointVector<N, T, TDimension>::PointVector( const T * ptrValues )
>>>>>>> 072d3d03
{
  // The problem here is that we have no guaranty on the size of init !!
  for ( Dimension i = 0; i < dim; ++i )
    myArray[ i ] = ptrValues[ i ];
}

//------------------------------------------------------------------------------
<<<<<<< HEAD
template<Dimension dim, typename Component>
inline
DGtal::PointVector<dim, Component>::PointVector( const Component & x, const Component & y )
=======
template<std::size_t N, typename T, typename TDimension>
inline
DGtal::PointVector<N, T, TDimension>::PointVector( const T & x, const T & y )
>>>>>>> 072d3d03
{
  ASSERT( dim >= 2 );
  myArray[ 0 ] = x;
  myArray[ 1 ] = y;
  for ( Dimension i = 2; i < dim; ++i )
    myArray[ i ] = 0;
}
//------------------------------------------------------------------------------
<<<<<<< HEAD
template<Dimension dim, typename Component>
inline
DGtal::PointVector<dim, Component>::PointVector( const Component & x, const Component & y, const Component & z )
=======
template<std::size_t N, typename T, typename TDimension>
inline
DGtal::PointVector<N, T, TDimension>::PointVector( const T & x, const T & y, const T & z )
>>>>>>> 072d3d03
{
  ASSERT( dim >= 3 );
  myArray[ 0 ] = x;
  myArray[ 1 ] = y;
  myArray[ 2 ] = z;
  for ( Dimension i = 3; i < dim; ++i )
    myArray[ i ] = 0;
}
//------------------------------------------------------------------------------
<<<<<<< HEAD
template<Dimension dim, typename Component>
inline
DGtal::PointVector<dim, Component>::PointVector( const Component & x, const Component & y,
    const Component & z, const Component & t )
=======
template<std::size_t N, typename T, typename TDimension>
inline
DGtal::PointVector<N, T, TDimension>::PointVector( const T & x, const T & y,
    const T & z, const T & t )
>>>>>>> 072d3d03
{
  ASSERT( dim >= 4 );
  myArray[ 0 ] = x;
  myArray[ 1 ] = y;
  myArray[ 2 ] = z;
  myArray[ 3 ] = t;
  for ( Dimension i = 4; i < dim; ++i )
    myArray[ i ] = 0;
}
//------------------------------------------------------------------------------
#ifdef CPP0X_INITIALIZER_LIST
<<<<<<< HEAD
template<Dimension dim, typename Component>
inline
DGtal::PointVector<dim, Component>::PointVector(std::initializer_list<Component> init)
=======
template<std::size_t N, typename T, typename TDimension>
inline
DGtal::PointVector<N, T, TDimension>::PointVector(std::initializer_list<T> init)
>>>>>>> 072d3d03
{
  unsigned int i = 0;
  for (const Component *p = init.begin (); p != init.end () && i < dim; ++p, ++i)
    myArray[ i ] = *p;
  for ( ; i < dim; ++i)
    myArray[i] = 0;
}
#endif // CPP0X_INITIALIZER_LIST
//------------------------------------------------------------------------------
<<<<<<< HEAD
template<Dimension dim, typename Component>
inline
DGtal::PointVector<dim, Component>::PointVector ( const PointVector<dim, Component> & other )
    : myArray( other.myArray )
{}
//------------------------------------------------------------------------------
template<Dimension dim, typename Component>
inline
typename DGtal::PointVector<dim, Component>::Iterator
DGtal::PointVector<dim, Component>::begin()
=======
template<std::size_t N, typename T, typename TDimension>
inline
DGtal::PointVector<N, T, TDimension>::PointVector( const Self & other )
    : myArray( other.myArray )
{}
//------------------------------------------------------------------------------
template<std::size_t N, typename T, typename TDimension>
inline
typename DGtal::PointVector<N, T, TDimension>::Iterator
DGtal::PointVector<N, T, TDimension>::begin()
>>>>>>> 072d3d03
{
  return myArray.begin();
}
//------------------------------------------------------------------------------
<<<<<<< HEAD
template<Dimension dim, typename Component>
inline
typename DGtal::PointVector<dim, Component>::Iterator
DGtal::PointVector<dim, Component>::end()
=======
template<std::size_t N, typename T, typename TDimension>
inline
typename DGtal::PointVector<N, T, TDimension>::Iterator
DGtal::PointVector<N, T, TDimension>::end()
>>>>>>> 072d3d03
{
  return myArray.end();
}
//------------------------------------------------------------------------------
<<<<<<< HEAD
template<Dimension dim, typename Component>
inline
typename DGtal::PointVector<dim, Component>::ConstIterator
DGtal::PointVector<dim, Component>::begin() const
=======
template<std::size_t N, typename T, typename TDimension>
inline
typename DGtal::PointVector<N, T, TDimension>::ConstIterator
DGtal::PointVector<N, T, TDimension>::begin() const
>>>>>>> 072d3d03
{
  return myArray.begin();
}
//------------------------------------------------------------------------------
<<<<<<< HEAD
template<Dimension dim, typename Component>
inline
typename DGtal::PointVector<dim, Component>::ConstIterator
DGtal::PointVector<dim, Component>::end() const
=======
template<std::size_t N, typename T, typename TDimension>
inline
typename DGtal::PointVector<N, T, TDimension>::ConstIterator
DGtal::PointVector<N, T, TDimension>::end() const
>>>>>>> 072d3d03
{
  return myArray.end();
}
//------------------------------------------------------------------------------
<<<<<<< HEAD
template<Dimension dim, typename Component>
inline
typename DGtal::Dimension
DGtal::PointVector<dim, Component>::size()
=======
template<std::size_t N, typename T, typename TDimension>
inline
std::size_t
DGtal::PointVector<N, T, TDimension>::size()
>>>>>>> 072d3d03
{
  return dim;
}
//------------------------------------------------------------------------------
<<<<<<< HEAD
template<Dimension dim, typename Component>
inline
typename DGtal::Dimension
DGtal::PointVector<dim, Component>::dimension()
=======
template<std::size_t N, typename T, typename TDimension>
inline
std::size_t
DGtal::PointVector<N, T, TDimension>::dimension()
>>>>>>> 072d3d03
{
  return dim;
}
//------------------------------------------------------------------------------
<<<<<<< HEAD
template<Dimension dim, typename Component>
inline
const Component&
DGtal::PointVector<dim, Component>::at ( Dimension i ) const
=======
template<std::size_t N, typename T, typename TDimension>
inline
const T&
DGtal::PointVector<N, T, TDimension>::at ( std::size_t i ) const
>>>>>>> 072d3d03
{
  ASSERT ( i < dim );
  return myArray.at( i );
}
//------------------------------------------------------------------------------
<<<<<<< HEAD
template<Dimension dim, typename Component>
inline Component& DGtal::PointVector<dim, Component>::at( Dimension i )
=======
template<std::size_t N, typename T, typename TDimension>
inline T& DGtal::PointVector<N, T, TDimension>::at( std::size_t i )
>>>>>>> 072d3d03
{
  ASSERT ( i < dim );
  return myArray.at( i );
}
//------------------------------------------------------------------------------
<<<<<<< HEAD
template<Dimension dim, typename Component>
inline
const Component&
DGtal::PointVector<dim, Component>::operator[]( Dimension i ) const
=======
template<std::size_t N, typename T, typename TDimension>
inline
const T&
DGtal::PointVector<N, T, TDimension>::operator[]( std::size_t i ) const
>>>>>>> 072d3d03
{
  ASSERT ( i < dim );
  return myArray[i];
}
//------------------------------------------------------------------------------
<<<<<<< HEAD
template<Dimension dim, typename Component>
inline Component& DGtal::PointVector<dim, Component>::operator[]( Dimension i )
=======
template<std::size_t N, typename T, typename TDimension>
inline T& DGtal::PointVector<N, T, TDimension>::operator[]( std::size_t i )
>>>>>>> 072d3d03
{
  ASSERT ( i < dim );
  return myArray[i];
}
//------------------------------------------------------------------------------
<<<<<<< HEAD
template<Dimension dim, typename Component>
DGtal::PointVector<dim, Component>&
DGtal::PointVector<dim, Component>::operator*= ( Component coeff )
=======
template<std::size_t N, typename T, typename TDimension>
DGtal::PointVector<N, T, TDimension>&
DGtal::PointVector<N, T, TDimension>::operator*= ( T coeff )
>>>>>>> 072d3d03
{
  for ( Dimension i = 0; i < myArray.size(); ++i )
    myArray[ i ] *= coeff;
  return *this;
}
//------------------------------------------------------------------------------
<<<<<<< HEAD
template<Dimension dim, typename Component>
DGtal::PointVector<dim, Component>
DGtal::PointVector<dim, Component>::operator* ( Component coeff )
=======
template<std::size_t N, typename T, typename TDimension>
DGtal::PointVector<N, T, TDimension>
DGtal::PointVector<N, T, TDimension>::operator* ( T coeff )
>>>>>>> 072d3d03
{
  Self v = *this;
  v *= coeff;
  return v;
}
//------------------------------------------------------------------------------
<<<<<<< HEAD
template<Dimension dim, typename Component>
inline
DGtal::PointVector<dim, Component>&
DGtal::PointVector<dim, Component>::operator= ( const PointVector<dim, Component> & pv )
=======
template<std::size_t N, typename T, typename TDimension>
inline
DGtal::PointVector<N, T, TDimension>&
DGtal::PointVector<N, T, TDimension>::operator=( const Self & pv )
>>>>>>> 072d3d03
{
  myArray = pv.myArray;
  return *this;
}
//------------------------------------------------------------------------------
#ifdef CPP0X_INITIALIZER_LIST
<<<<<<< HEAD
template<Dimension dim, typename Component>
template<typename Size>
inline
DGtal::PointVector<dim, Component>&
DGtal::PointVector<dim, Component>::partialCopy ( const PointVector<dim, Component> & pv,
    std::initializer_list<Size> dimensions
                                      )
{
  std::vector<Size> sortedDim;
  sortedDim.reserve(dimensions.size());
  for (const Size *c = dimensions.begin ();
      c != dimensions.end (); ++c)
  {
    ASSERT( *c < dim );
    sortedDim.push_back(*c);
  }
  std::sort(sortedDim.begin(), sortedDim.end());

  Size i = 0, j = 0;
  for ( ; i < sortedDim.size() && j < dim; ++j )
=======
template<std::size_t N, typename T, typename TDimension>
inline
DGtal::PointVector<N, T, TDimension>&
DGtal::PointVector<N, T, TDimension>::partialCopy
( const Self & pv,
  std::initializer_list<TDimension> dimensions )
{
  std::vector<TDimension> dims;
  dims.reserve(dimensions.size());
  for (const TDimension *c = dimensions.begin (); c != dimensions.end (); ++c)
    dims.push_back(*c);
  return partialCopy(pv, dims);
}
//------------------------------------------------------------------------------
template<std::size_t N, typename T, typename TDimension>
inline
DGtal::PointVector<N, T, TDimension>&
DGtal::PointVector<N, T, TDimension>::partialCopyInv
( const Self & pv,
  std::initializer_list<TDimension> dimensions )
{
  std::vector<TDimension> dims;
  dims.reserve(dimensions.size());
  for (const TDimension *c = dimensions.begin (); c != dimensions.end (); ++c)
    dims.push_back(*c);
  return partialCopyInv(pv, dims);
}
#endif
//------------------------------------------------------------------------------
template<std::size_t N, typename T, typename TDimension>
inline
DGtal::PointVector<N, T, TDimension>&
DGtal::PointVector<N, T, TDimension>::partialCopy
( const Self & pv,
  const std::vector<TDimension> &dimensions)
{
  std::bitset<N> dims = ::setDimensionsIn<N>(dimensions);
  for ( TDimension i = 0; i < N; ++i )
  {
    if ( dims.test(i) ) myArray[i] = pv.myArray[i];
  }
  return *this;
}
//------------------------------------------------------------------------------
template<std::size_t N, typename T, typename TDimension>
inline
DGtal::PointVector<N, T, TDimension>&
DGtal::PointVector<N, T, TDimension>::partialCopyInv
( const Self & pv,
  const std::vector<TDimension> &dimensions)
{
  std::bitset<N> dims = ::setDimensionsIn<N>(dimensions);
  for ( TDimension i = 0; i < N; ++i )
>>>>>>> 072d3d03
  {
    if ( !dims.test(i) ) myArray[i] = pv.myArray[i];
  }
  return *this;
}
<<<<<<< HEAD
#endif
template<Dimension dim, typename Component>
template<typename Size>
inline
DGtal::PointVector<dim, Component>&
DGtal::PointVector<dim, Component>::partialCopy ( const PointVector<dim, Component> & pv,
    const std::vector<Size> &dimensions)
{
  std::vector<Size> sortedDim;
  typedef typename std::vector<Size>::const_iterator const_iterator;
  sortedDim.reserve(dimensions.size());
  for (const_iterator it = dimensions.begin ();
      it != dimensions.end (); ++it)
  {
    ASSERT( *it < dim );
    sortedDim.push_back(*it);
  }
  std::sort(sortedDim.begin(), sortedDim.end());

  Size i = 0, j = 0;
  for ( ; i < sortedDim.size() && j < dim; ++j )
=======
//------------------------------------------------------------------------------
template<std::size_t N, typename T, typename TDimension>
inline
bool
DGtal::PointVector<N, T, TDimension>::partialEqual
( const Self & pv,
  const std::vector<TDimension> &dimensions) const
{
  std::bitset<N> dims = setDimensionsIn<N>(dimensions);
  for ( TDimension i = 0; i < N; ++i )
  {
    if ( dims.test(i) && myArray[i] != pv.myArray[i]) return false;
  }
  return true;
}
//------------------------------------------------------------------------------
template<std::size_t N, typename T, typename TDimension>
inline
bool
DGtal::PointVector<N, T, TDimension>::partialEqualInv
( const Self & pv,
  const std::vector<TDimension> &dimensions) const
{
  std::bitset<N> dims = setDimensionsIn<N>(dimensions);
  for ( TDimension i = 0; i < N; ++i )
>>>>>>> 072d3d03
  {
    if ( !dims.test(i) && myArray[i] != pv.myArray[i]) return false;
  }
  return true;
}
//------------------------------------------------------------------------------
<<<<<<< HEAD
template<Dimension dim, typename Component>
inline
bool
DGtal::PointVector<dim, Component>::operator== ( const PointVector<dim, Component> & pv ) const
=======
template<std::size_t N, typename T, typename TDimension>
inline
bool
DGtal::PointVector<N, T, TDimension>::operator==( const Self & pv ) const
>>>>>>> 072d3d03
{
  return (myArray == pv.myArray);
}
//------------------------------------------------------------------------------
<<<<<<< HEAD
template<Dimension dim, typename Component>
inline
bool
DGtal::PointVector<dim, Component>::operator!= ( const PointVector<dim, Component> & pv ) const
=======
template<std::size_t N, typename T, typename TDimension>
inline
bool
DGtal::PointVector<N, T, TDimension>::operator!=( const Self & pv ) const
>>>>>>> 072d3d03
{
  return (myArray != pv.myArray);
}
//------------------------------------------------------------------------------
<<<<<<< HEAD
template<Dimension dim, typename Component>
inline
bool
DGtal::PointVector<dim, Component>::operator< ( const PointVector<dim, Component> & pv ) const
=======
template<std::size_t N, typename T, typename TDimension>
inline
bool
DGtal::PointVector<N, T, TDimension>::operator<( const Self & pv ) const
>>>>>>> 072d3d03
{
  return (myArray < pv.myArray);
}
//------------------------------------------------------------------------------
<<<<<<< HEAD
template<Dimension dim, typename Component>
inline
bool
DGtal::PointVector<dim, Component>::operator<= ( const PointVector<dim, Component> & pv ) const
=======
template<std::size_t N, typename T, typename TDimension>
inline
bool
DGtal::PointVector<N, T, TDimension>::operator<=( const Self & pv ) const
>>>>>>> 072d3d03
{
  return (myArray <= pv.myArray);
}
//------------------------------------------------------------------------------
<<<<<<< HEAD
template<Dimension dim, typename Component>
inline
bool
DGtal::PointVector<dim, Component>::operator> ( const PointVector<dim, Component> & pv ) const
=======
template<std::size_t N, typename T, typename TDimension>
inline
bool
DGtal::PointVector<N, T, TDimension>::operator>( const Self & pv ) const
>>>>>>> 072d3d03
{
  return (myArray > pv.myArray);
}
//------------------------------------------------------------------------------
<<<<<<< HEAD
template<Dimension dim, typename Component>
inline
bool
DGtal::PointVector<dim, Component>::operator>= ( const PointVector<dim, Component> & pv ) const
=======
template<std::size_t N, typename T, typename TDimension>
inline
bool
DGtal::PointVector<N, T, TDimension>::operator>=( const Self & pv ) const
>>>>>>> 072d3d03
{
  return (myArray >= pv.myArray);
}
//------------------------------------------------------------------------------
<<<<<<< HEAD
template<Dimension dim, typename Component>
inline
DGtal::PointVector<dim, Component>&
DGtal::PointVector<dim, Component>::operator+= ( const PointVector<dim, Component>& v )
=======
template<std::size_t N, typename T, typename TDimension>
inline
DGtal::PointVector<N, T, TDimension>&
DGtal::PointVector<N, T, TDimension>::operator+=( const Self& v )
>>>>>>> 072d3d03
{
  for ( Dimension i = 0; i < dim; ++i )
    this->myArray[ i ] += v.at ( i );
  return *this;
}
//------------------------------------------------------------------------------
<<<<<<< HEAD
template<Dimension dim, typename Component>
inline
DGtal::PointVector<dim, Component>
DGtal::PointVector<dim, Component>::operator+ ( const PointVector<dim, Component>& v ) const
{
  return PointVector(*this, v, std::plus<Component>());
}
//------------------------------------------------------------------------------
template<Dimension dim, typename Component>
inline
DGtal::PointVector<dim, Component>&
DGtal::PointVector<dim, Component>::operator-= ( const PointVector<dim, Component>& v )
=======
template<std::size_t N, typename T, typename TDimension>
inline
DGtal::PointVector<N, T, TDimension>
DGtal::PointVector<N, T, TDimension>::operator+( const Self& v ) const
{
  return Self(*this, v, std::plus<T>());
}
//------------------------------------------------------------------------------
template<std::size_t N, typename T, typename TDimension>
inline
DGtal::PointVector<N, T, TDimension>&
DGtal::PointVector<N, T, TDimension>::operator-=( const Self& v )
>>>>>>> 072d3d03
{
  for ( Dimension i = 0; i < dim; ++i )
    this->myArray[ i ] -= v.at ( i );
  return *this;
}
//------------------------------------------------------------------------------
<<<<<<< HEAD
template<Dimension dim, typename Component>
inline
DGtal::PointVector<dim, Component>
DGtal::PointVector<dim, Component>::operator- ( const PointVector<dim, Component>& v ) const
{
  return PointVector(*this, v, MinusFunctor<Component>());
}
//------------------------------------------------------------------------------
template<Dimension dim, typename Component>
inline
void
DGtal::PointVector<dim, Component>::reset()
=======
template<std::size_t N, typename T, typename TDimension>
inline
DGtal::PointVector<N, T, TDimension>
DGtal::PointVector<N, T, TDimension>::operator-( const Self& v ) const
{
  return Self(*this, v, MinusFunctor<T>());
}
//------------------------------------------------------------------------------
template<std::size_t N, typename T, typename TDimension>
inline
void
DGtal::PointVector<N, T, TDimension>::reset()
>>>>>>> 072d3d03
{
  for ( Dimension i = 0; i < myArray.size(); ++i )
    myArray[ i ] = 0;
}
//------------------------------------------------------------------------------
<<<<<<< HEAD
template<Dimension dim, typename Component>
inline
DGtal::PointVector<dim, Component>
DGtal::PointVector<dim, Component>::inf( const PointVector& apoint ) const
{
  return PointVector(*this, apoint, MinFunctor<Component>());
}
//------------------------------------------------------------------------------
template<Dimension dim, typename Component>
inline
DGtal::PointVector<dim, Component>
DGtal::PointVector<dim, Component>::sup( const PointVector& apoint ) const
{
  return PointVector(*this, apoint, MaxFunctor<Component>());
}
//------------------------------------------------------------------------------
template<Dimension dim, typename Component>
inline
bool
DGtal::PointVector<dim, Component>::isLower( const PointVector& p ) const
=======
template<std::size_t N, typename T, typename TDimension>
inline
DGtal::PointVector<N, T, TDimension>
DGtal::PointVector<N, T, TDimension>::inf( const Self& apoint ) const
{
  return Self(*this, apoint, MinFunctor<T>());
}
//------------------------------------------------------------------------------
template<std::size_t N, typename T, typename TDimension>
inline
DGtal::PointVector<N, T, TDimension>
DGtal::PointVector<N, T, TDimension>::sup( const Self& apoint ) const
{
  return Self(*this, apoint, MaxFunctor<T>());
}
//------------------------------------------------------------------------------
template<std::size_t N, typename T, typename TDimension>
inline
bool
DGtal::PointVector<N, T, TDimension>::isLower( const Self& p ) const
>>>>>>> 072d3d03
{
  for ( Dimension i = 0; i < myArray.size(); ++i )
    if ( p[ i ] < myArray[ i ] )
      return false;
  return true;
}
//------------------------------------------------------------------------------
<<<<<<< HEAD
template<Dimension dim, typename Component>
inline
bool
DGtal::PointVector<dim, Component>::isUpper( const PointVector& p ) const
=======
template<std::size_t N, typename T, typename TDimension>
inline
bool
DGtal::PointVector<N, T, TDimension>::isUpper( const Self& p ) const
>>>>>>> 072d3d03
{
  for ( Dimension i = 0; i < myArray.size(); ++i )
    if ( p[ i ] > myArray[ i ] )
      return false;
  return true;
}
//------------------------------------------------------------------------------
<<<<<<< HEAD
template<Dimension dim, typename Component>
inline
double
DGtal::PointVector<dim, Component>::norm (const typename PointVector<dim, Component>::NormType aType ) const
=======
template<std::size_t N, typename T, typename TDimension>
inline
double
DGtal::PointVector<N, T, TDimension>::norm
(const typename Self::NormType aType ) const
>>>>>>> 072d3d03
{
  double tmp = 0.0;

  ASSERT ( dim > 0 );

  switch ( aType )
  {
    case L_2:
      for ( unsigned int i = 0; i < dimension(); i++ )
<<<<<<< HEAD
        tmp += IntegerTraits<Component>::castToDouble(at ( i )) *IntegerTraits<Component>::castToDouble(at ( i ));
=======
        tmp += IntegerTraits<T>::castToDouble(at ( i )) *
	  IntegerTraits<T>::castToDouble(at ( i ));
>>>>>>> 072d3d03
      tmp = ( double ) sqrt ( tmp );
      break;
    case L_1:
      for ( unsigned int i = 0; i < dimension(); i++ )
        tmp += fabs (  IntegerTraits<Component>::castToDouble(at( i ) ));
      break;
    case L_infty:
      tmp = IntegerTraits<Component>::castToDouble( at( 0 ));
      for ( unsigned int i = 1; i < dimension(); i++ )
        if ( tmp < fabs ( IntegerTraits<Component>::castToDouble(at ( i ) ) ))
          tmp = fabs ( IntegerTraits<Component>::castToDouble(at ( i ) ));
      break;
  }
  return tmp;
}
//------------------------------------------------------------------------------
<<<<<<< HEAD
template<Dimension dim, typename Component>
inline
typename DGtal::PointVector<dim, Component>::UnsignedComponent
DGtal::PointVector<dim, Component>::norm1() const
=======
template<std::size_t N, typename T, typename TDimension>
inline
typename DGtal::PointVector<N, T, TDimension>::UnsignedComponent
DGtal::PointVector<N, T, TDimension>::norm1() const
>>>>>>> 072d3d03
{
  ASSERT ( dimension() > 0 );
  UnsignedComponent val( ( myArray[ 0 ] >= 0 ) ? myArray[ 0 ] : -myArray[ 0 ] );
  for ( unsigned int i = 1; i < dimension(); ++i )
    val += ( myArray[ i ] >= 0 ) ? myArray[ i ] : -myArray[ i ];
  return val;
}
//------------------------------------------------------------------------------
<<<<<<< HEAD
template<Dimension dim, typename Component>
inline
typename DGtal::PointVector<dim, Component>::UnsignedComponent
DGtal::PointVector<dim, Component>::normInfinity() const
=======
template<std::size_t N, typename T, typename TDimension>
inline
typename DGtal::PointVector<N, T, TDimension>::UnsignedComponent
DGtal::PointVector<N, T, TDimension>::normInfinity() const
>>>>>>> 072d3d03
{
  ASSERT ( dimension() > 0 );
  UnsignedComponent val( ( myArray[ 0 ] >= 0 ) ? myArray[ 0 ] : -myArray[ 0 ] );
  for ( unsigned int i = 1; i < dimension(); ++i )
    {
      UnsignedComponent tmp( ( myArray[ i ] >= 0 )
			     ? myArray[ i ] : -myArray[ i ] );
      if ( tmp > val )
	val = tmp;
    }
  return val;
}
//------------------------------------------------------------------------------
<<<<<<< HEAD
template<Dimension dim, typename Component>
inline
DGtal::PointVector<dim,Component>
DGtal::PointVector<dim,Component>::diagonal( Component val )
{
  PointVector p;
  for ( Dimension i = 0; i < dim; ++i )
=======
template<std::size_t N, typename T, typename TDimension>
inline
DGtal::PointVector<N, T, TDimension>
DGtal::PointVector<N, T, TDimension>::diagonal( Component val )
{
  Self p;
  for ( std::size_t i = 0; i < N; ++i )
>>>>>>> 072d3d03
    p.myArray[ i ] = val;
  return p;
}
//------------------------------------------------------------------------------
<<<<<<< HEAD
template<Dimension dim,typename Component>
inline
DGtal::PointVector<dim,Component>
DGtal::PointVector<dim,Component>::base( Dimension k, Component val )
=======
template<std::size_t N, typename T, typename TDimension>
inline
DGtal::PointVector<N, T, TDimension>
DGtal::PointVector<N, T, TDimension>::base( TDimension k, Component val )
>>>>>>> 072d3d03
{
  Self p;
  p.myArray[ k ] = val;
  return p;
}
//------------------------------------------------------------------------------
<<<<<<< HEAD
template<Dimension dim,typename Component>
inline
void 
DGtal::PointVector<dim,Component>::selfDisplay( std::ostream & out ) const
=======
template<std::size_t N, typename T, typename TDimension>
inline
void 
DGtal::PointVector<N, T, TDimension>::selfDisplay( std::ostream & out ) const
>>>>>>> 072d3d03
{
  out << "[PointVector] {";
  for (unsigned int i = 0; i < dimension() ; ++i)
    out << at( i ) << (i == dimension() - 1 ? "" : ", ");
  out << "}";
}
//------------------------------------------------------------------------------
<<<<<<< HEAD


template<Dimension dim, typename Component>
inline
DGtal::DrawableWithDGtalBoard*
DGtal::PointVector<dim, Component>::defaultStyle( std::string mode) const
=======
template<std::size_t N, typename T, typename TDimension>
inline
DGtal::DrawableWithDGtalBoard*
DGtal::PointVector<N, T, TDimension>::defaultStyle( std::string mode) const
>>>>>>> 072d3d03
{
  if ( ( mode == "" ) || ( mode == "Paving" ) ) 
    return new DefaultDrawStylePaving;
  else // mode == "Grid"
    return new DefaultDrawStyleGrid;  
}
//------------------------------------------------------------------------------
<<<<<<< HEAD
template<Dimension dim, typename Component>
inline
std::string
DGtal::PointVector<dim, Component>::styleName() const
=======
template<std::size_t N, typename T, typename TDimension>
inline
std::string
DGtal::PointVector<N, T, TDimension>::styleName() const
>>>>>>> 072d3d03
{
  return "PointVector";
}
//------------------------------------------------------------------------------
<<<<<<< HEAD

/**
 * Draw a pixel as a unit square on a LiBoard board
 * @param board the output board where the object is drawn.
 */


template<Dimension dim, typename Component>
inline
void
DGtal::PointVector<dim,Component>::selfDrawAsPaving( DGtalBoard & board ) const
=======
template<std::size_t N, typename T, typename TDimension>
inline
void
DGtal::PointVector<N, T, TDimension>::selfDrawAsPaving( DGtalBoard & board ) const
>>>>>>> 072d3d03
{
  ASSERT(dim == 2);
  board.drawRectangle( (float) IntegerTraits<Component>::castToInt64_t(myArray[0]) - 0.5f, 
 		       (float) IntegerTraits<Component>::castToInt64_t(myArray[1]) + 0.5f, 1, 1 );     
}
<<<<<<< HEAD


/**
 * Draw a pixel as a point on a LiBoard board
 * @param board the output board where the object is drawn.
 */


template<Dimension dim, typename Component>
inline
void
DGtal::PointVector<dim,Component>::selfDrawAsGrid( DGtalBoard & board ) const
=======
//------------------------------------------------------------------------------
template<std::size_t N, typename T, typename TDimension>
inline
void
DGtal::PointVector<N, T, TDimension>::selfDrawAsGrid( DGtalBoard & board ) const
>>>>>>> 072d3d03
{
  ASSERT(dim == 2);
  board.setPenColor(LibBoard::Color::Black);
  board.fillCircle((float) IntegerTraits<Component>::castToInt64_t(myArray[0]), 
		   (float) IntegerTraits<Component>::castToInt64_t(myArray[1]),0.1);
}
<<<<<<< HEAD


/**
 * Draw the object on a LibBoard board.
 * @param board the output board where the object is drawn.
 */
template<Dimension dim, typename Component>
inline
void
DGtal::PointVector<dim,Component>::selfDraw( DGtalBoard & board ) const
=======
//------------------------------------------------------------------------------
template<std::size_t N, typename T, typename TDimension>
inline
void
DGtal::PointVector<N, T, TDimension>::selfDraw( DGtalBoard & board ) const
>>>>>>> 072d3d03
{
  std::string mode = board.getMode( this->styleName() );
  ASSERT( (mode=="Paving" || mode=="Grid" || mode=="Both" || mode=="") ||
	  ("DGtal::ArithmeticalDSS<TDSS>::selfDraw: Unknown mode "+mode)==""  );

  if ( mode == "Paving" )
    selfDrawAsPaving( board );
  else if ( mode == "Grid" )
    selfDrawAsGrid( board );
  else if ( ( mode == "Both" ) || ( mode == "" ) )
    {
      selfDrawAsPaving( board );
      selfDrawAsGrid( board );
    }
}
//------------------------------------------------------------------------------
<<<<<<< HEAD
template<Dimension dim, typename Component>
inline
void
DGtal::PointVector<dim, Component>::selfDraw(DGtalBoard & board,const PointVector &apoint) const
=======
template<std::size_t N, typename T, typename TDimension>
inline
void
DGtal::PointVector<N, T, TDimension>::selfDraw(DGtalBoard & board,
					       const Self &apoint) const
>>>>>>> 072d3d03
{
  ASSERT(dim == 2);

  board.drawArrow((float)apoint[0], (float) apoint[1],
		  (float) apoint[0] + myArray[0], (float)apoint[1] + myArray[1],
		  true);
}
//------------------------------------------------------------------------------
<<<<<<< HEAD
template<Dimension dim, typename Component>
inline
std::ostream&
DGtal::operator<<( std::ostream & out, const PointVector<dim, Component> & object )
=======
template<std::size_t N, typename T, typename TDimension>
inline
std::ostream&
DGtal::operator<<( std::ostream & out,
		   const PointVector<N, T, TDimension> & object )
>>>>>>> 072d3d03
{
  object.selfDisplay( out );
  return out;
}
//------------------------------------------------------------------------------
<<<<<<< HEAD
template<Dimension dim, typename Component>
inline
bool
DGtal::PointVector<dim, Component>::isValid() const
=======
template<std::size_t N, typename T, typename TDimension>
inline
bool
DGtal::PointVector<N, T, TDimension>::isValid() const
>>>>>>> 072d3d03
{
  return true;
}
//------------------------------------------------------------------------------<|MERGE_RESOLUTION|>--- conflicted
+++ resolved
@@ -36,71 +36,53 @@
 #include <cmath>
 #include <DGtal/base/BasicFunctors.h>
 //////////////////////////////////////////////////////////////////////////////
-<<<<<<< HEAD
-
-template<Dimension dim, typename Component>
-inline
-DGtal::PointVector<dim, Component>::PointVector()
-=======
-template<std::size_t N, typename TContainer>
-inline
-std::bitset<N> DGtal::setDimensionsIn( const TContainer &dimensions )
-{
-  std::bitset<N> t1; 
-  for ( typename TContainer::const_iterator it=dimensions.begin(); 
+template<Dimension dim, typename Container>
+inline
+std::bitset<dim> DGtal::setDimensionsIn( const Container &dimensions )
+{
+  std::bitset<dim> t1; 
+  for ( typename Container::const_iterator it=dimensions.begin(); 
 	it!=dimensions.end(); ++it )
     {
-      ASSERT( *it<N );
+      ASSERT( *it<dim );
       t1.set(*it);
     }
   return t1;
 }
 //------------------------------------------------------------------------------
-template<std::size_t N, typename TContainer>
-inline
-std::bitset<N> DGtal::setDimensionsNotIn( const TContainer &dimensions )
-{
-  std::bitset<N> t1; t1.set();
-  for ( typename TContainer::const_iterator it=dimensions.begin(); 
+template<Dimension dim, typename Container>
+inline
+std::bitset<dim> DGtal::setDimensionsNotIn( const Container &dimensions )
+{
+  std::bitset<dim> t1; t1.set();
+  for ( typename Container::const_iterator it=dimensions.begin(); 
 	it!=dimensions.end(); ++it )
     {
-      ASSERT( *it<N );
+      ASSERT( *it<dim );
       t1.reset(*it);
     }
   return t1;
 }
 //------------------------------------------------------------------------------
-template<std::size_t N, typename T, typename TDimension>
-inline
-DGtal::PointVector<N, T, TDimension>::PointVector()
->>>>>>> 072d3d03
+template<Dimension dim, typename Component>
+inline
+DGtal::PointVector<dim, Component>::PointVector()
 {
   for ( Dimension i = 0; i < dim; ++i )
     myArray[ i ] = 0;
 }
 //------------------------------------------------------------------------------
-<<<<<<< HEAD
 template<Dimension dim, typename Component>
 template<typename Functor>
 inline
-DGtal::PointVector<dim, Component>::PointVector(const PointVector& apoint1,
-    const PointVector& apoint2,
-    const Functor& f)
-=======
-template<std::size_t N, typename T, typename TDimension>
-template<typename Functor>
-inline
-DGtal::PointVector<N, T, TDimension>::PointVector(const Self& apoint1,
-						  const Self& apoint2,
-						  const Functor& f)
->>>>>>> 072d3d03
+DGtal::PointVector<dim, Component>::PointVector(const Self& apoint1,
+						const Self& apoint2,
+						const Functor& f)
 {
   for ( Dimension i = 0; i < dim; ++i )
     myArray[ i ] = f.operator() (apoint1[i], apoint2[i]);
 }
 //------------------------------------------------------------------------------
-<<<<<<< HEAD
-
 template<Dimension dim, typename Component>
 inline
 DGtal::PointVector<dim, Component>::~PointVector()
@@ -109,32 +91,15 @@
 template<Dimension dim, typename Component>
 inline
 DGtal::PointVector<dim, Component>::PointVector( const Component * ptrValues )
-=======
-template<std::size_t N, typename T, typename TDimension>
-inline
-DGtal::PointVector<N, T, TDimension>::~PointVector()
-{}
-//------------------------------------------------------------------------------
-template<std::size_t N, typename T, typename TDimension>
-inline
-DGtal::PointVector<N, T, TDimension>::PointVector( const T * ptrValues )
->>>>>>> 072d3d03
 {
   // The problem here is that we have no guaranty on the size of init !!
   for ( Dimension i = 0; i < dim; ++i )
     myArray[ i ] = ptrValues[ i ];
 }
-
-//------------------------------------------------------------------------------
-<<<<<<< HEAD
+//------------------------------------------------------------------------------
 template<Dimension dim, typename Component>
 inline
 DGtal::PointVector<dim, Component>::PointVector( const Component & x, const Component & y )
-=======
-template<std::size_t N, typename T, typename TDimension>
-inline
-DGtal::PointVector<N, T, TDimension>::PointVector( const T & x, const T & y )
->>>>>>> 072d3d03
 {
   ASSERT( dim >= 2 );
   myArray[ 0 ] = x;
@@ -143,15 +108,11 @@
     myArray[ i ] = 0;
 }
 //------------------------------------------------------------------------------
-<<<<<<< HEAD
-template<Dimension dim, typename Component>
-inline
-DGtal::PointVector<dim, Component>::PointVector( const Component & x, const Component & y, const Component & z )
-=======
-template<std::size_t N, typename T, typename TDimension>
-inline
-DGtal::PointVector<N, T, TDimension>::PointVector( const T & x, const T & y, const T & z )
->>>>>>> 072d3d03
+template<Dimension dim, typename Component>
+inline
+DGtal::PointVector<dim, Component>::PointVector( const Component & x,
+						 const Component & y,
+						 const Component & z )
 {
   ASSERT( dim >= 3 );
   myArray[ 0 ] = x;
@@ -161,17 +122,12 @@
     myArray[ i ] = 0;
 }
 //------------------------------------------------------------------------------
-<<<<<<< HEAD
-template<Dimension dim, typename Component>
-inline
-DGtal::PointVector<dim, Component>::PointVector( const Component & x, const Component & y,
-    const Component & z, const Component & t )
-=======
-template<std::size_t N, typename T, typename TDimension>
-inline
-DGtal::PointVector<N, T, TDimension>::PointVector( const T & x, const T & y,
-    const T & z, const T & t )
->>>>>>> 072d3d03
+template<Dimension dim, typename Component>
+inline
+DGtal::PointVector<dim, Component>::PointVector( const Component & x,
+						 const Component & y,
+						 const Component & z,
+						 const Component & t )
 {
   ASSERT( dim >= 4 );
   myArray[ 0 ] = x;
@@ -183,15 +139,9 @@
 }
 //------------------------------------------------------------------------------
 #ifdef CPP0X_INITIALIZER_LIST
-<<<<<<< HEAD
 template<Dimension dim, typename Component>
 inline
 DGtal::PointVector<dim, Component>::PointVector(std::initializer_list<Component> init)
-=======
-template<std::size_t N, typename T, typename TDimension>
-inline
-DGtal::PointVector<N, T, TDimension>::PointVector(std::initializer_list<T> init)
->>>>>>> 072d3d03
 {
   unsigned int i = 0;
   for (const Component *p = init.begin (); p != init.end () && i < dim; ++p, ++i)
@@ -201,562 +151,321 @@
 }
 #endif // CPP0X_INITIALIZER_LIST
 //------------------------------------------------------------------------------
-<<<<<<< HEAD
-template<Dimension dim, typename Component>
-inline
-DGtal::PointVector<dim, Component>::PointVector ( const PointVector<dim, Component> & other )
-    : myArray( other.myArray )
+template<Dimension dim, typename Component>
+inline
+DGtal::PointVector<dim, Component>::PointVector ( const Self & other )
+  : myArray( other.myArray )
 {}
 //------------------------------------------------------------------------------
 template<Dimension dim, typename Component>
 inline
 typename DGtal::PointVector<dim, Component>::Iterator
 DGtal::PointVector<dim, Component>::begin()
-=======
-template<std::size_t N, typename T, typename TDimension>
-inline
-DGtal::PointVector<N, T, TDimension>::PointVector( const Self & other )
-    : myArray( other.myArray )
-{}
-//------------------------------------------------------------------------------
-template<std::size_t N, typename T, typename TDimension>
-inline
-typename DGtal::PointVector<N, T, TDimension>::Iterator
-DGtal::PointVector<N, T, TDimension>::begin()
->>>>>>> 072d3d03
 {
   return myArray.begin();
 }
 //------------------------------------------------------------------------------
-<<<<<<< HEAD
 template<Dimension dim, typename Component>
 inline
 typename DGtal::PointVector<dim, Component>::Iterator
 DGtal::PointVector<dim, Component>::end()
-=======
-template<std::size_t N, typename T, typename TDimension>
-inline
-typename DGtal::PointVector<N, T, TDimension>::Iterator
-DGtal::PointVector<N, T, TDimension>::end()
->>>>>>> 072d3d03
 {
   return myArray.end();
 }
 //------------------------------------------------------------------------------
-<<<<<<< HEAD
 template<Dimension dim, typename Component>
 inline
 typename DGtal::PointVector<dim, Component>::ConstIterator
 DGtal::PointVector<dim, Component>::begin() const
-=======
-template<std::size_t N, typename T, typename TDimension>
-inline
-typename DGtal::PointVector<N, T, TDimension>::ConstIterator
-DGtal::PointVector<N, T, TDimension>::begin() const
->>>>>>> 072d3d03
 {
   return myArray.begin();
 }
 //------------------------------------------------------------------------------
-<<<<<<< HEAD
 template<Dimension dim, typename Component>
 inline
 typename DGtal::PointVector<dim, Component>::ConstIterator
 DGtal::PointVector<dim, Component>::end() const
-=======
-template<std::size_t N, typename T, typename TDimension>
-inline
-typename DGtal::PointVector<N, T, TDimension>::ConstIterator
-DGtal::PointVector<N, T, TDimension>::end() const
->>>>>>> 072d3d03
 {
   return myArray.end();
 }
 //------------------------------------------------------------------------------
-<<<<<<< HEAD
 template<Dimension dim, typename Component>
 inline
 typename DGtal::Dimension
 DGtal::PointVector<dim, Component>::size()
-=======
-template<std::size_t N, typename T, typename TDimension>
-inline
-std::size_t
-DGtal::PointVector<N, T, TDimension>::size()
->>>>>>> 072d3d03
 {
   return dim;
 }
 //------------------------------------------------------------------------------
-<<<<<<< HEAD
 template<Dimension dim, typename Component>
 inline
 typename DGtal::Dimension
 DGtal::PointVector<dim, Component>::dimension()
-=======
-template<std::size_t N, typename T, typename TDimension>
-inline
-std::size_t
-DGtal::PointVector<N, T, TDimension>::dimension()
->>>>>>> 072d3d03
 {
   return dim;
 }
 //------------------------------------------------------------------------------
-<<<<<<< HEAD
 template<Dimension dim, typename Component>
 inline
 const Component&
 DGtal::PointVector<dim, Component>::at ( Dimension i ) const
-=======
-template<std::size_t N, typename T, typename TDimension>
-inline
-const T&
-DGtal::PointVector<N, T, TDimension>::at ( std::size_t i ) const
->>>>>>> 072d3d03
 {
   ASSERT ( i < dim );
   return myArray.at( i );
 }
 //------------------------------------------------------------------------------
-<<<<<<< HEAD
 template<Dimension dim, typename Component>
 inline Component& DGtal::PointVector<dim, Component>::at( Dimension i )
-=======
-template<std::size_t N, typename T, typename TDimension>
-inline T& DGtal::PointVector<N, T, TDimension>::at( std::size_t i )
->>>>>>> 072d3d03
 {
   ASSERT ( i < dim );
   return myArray.at( i );
 }
 //------------------------------------------------------------------------------
-<<<<<<< HEAD
 template<Dimension dim, typename Component>
 inline
 const Component&
 DGtal::PointVector<dim, Component>::operator[]( Dimension i ) const
-=======
-template<std::size_t N, typename T, typename TDimension>
-inline
-const T&
-DGtal::PointVector<N, T, TDimension>::operator[]( std::size_t i ) const
->>>>>>> 072d3d03
 {
   ASSERT ( i < dim );
   return myArray[i];
 }
 //------------------------------------------------------------------------------
-<<<<<<< HEAD
 template<Dimension dim, typename Component>
 inline Component& DGtal::PointVector<dim, Component>::operator[]( Dimension i )
-=======
-template<std::size_t N, typename T, typename TDimension>
-inline T& DGtal::PointVector<N, T, TDimension>::operator[]( std::size_t i )
->>>>>>> 072d3d03
 {
   ASSERT ( i < dim );
   return myArray[i];
 }
 //------------------------------------------------------------------------------
-<<<<<<< HEAD
 template<Dimension dim, typename Component>
 DGtal::PointVector<dim, Component>&
 DGtal::PointVector<dim, Component>::operator*= ( Component coeff )
-=======
-template<std::size_t N, typename T, typename TDimension>
-DGtal::PointVector<N, T, TDimension>&
-DGtal::PointVector<N, T, TDimension>::operator*= ( T coeff )
->>>>>>> 072d3d03
 {
   for ( Dimension i = 0; i < myArray.size(); ++i )
     myArray[ i ] *= coeff;
   return *this;
 }
 //------------------------------------------------------------------------------
-<<<<<<< HEAD
 template<Dimension dim, typename Component>
 DGtal::PointVector<dim, Component>
 DGtal::PointVector<dim, Component>::operator* ( Component coeff )
-=======
-template<std::size_t N, typename T, typename TDimension>
-DGtal::PointVector<N, T, TDimension>
-DGtal::PointVector<N, T, TDimension>::operator* ( T coeff )
->>>>>>> 072d3d03
 {
   Self v = *this;
   v *= coeff;
   return v;
 }
 //------------------------------------------------------------------------------
-<<<<<<< HEAD
-template<Dimension dim, typename Component>
-inline
-DGtal::PointVector<dim, Component>&
-DGtal::PointVector<dim, Component>::operator= ( const PointVector<dim, Component> & pv )
-=======
-template<std::size_t N, typename T, typename TDimension>
-inline
-DGtal::PointVector<N, T, TDimension>&
-DGtal::PointVector<N, T, TDimension>::operator=( const Self & pv )
->>>>>>> 072d3d03
+template<Dimension dim, typename Component>
+inline
+DGtal::PointVector<dim, Component>&
+DGtal::PointVector<dim, Component>::operator= ( const Self & pv )
 {
   myArray = pv.myArray;
   return *this;
 }
 //------------------------------------------------------------------------------
 #ifdef CPP0X_INITIALIZER_LIST
-<<<<<<< HEAD
-template<Dimension dim, typename Component>
-template<typename Size>
-inline
-DGtal::PointVector<dim, Component>&
-DGtal::PointVector<dim, Component>::partialCopy ( const PointVector<dim, Component> & pv,
-    std::initializer_list<Size> dimensions
-                                      )
-{
-  std::vector<Size> sortedDim;
-  sortedDim.reserve(dimensions.size());
-  for (const Size *c = dimensions.begin ();
-      c != dimensions.end (); ++c)
-  {
-    ASSERT( *c < dim );
-    sortedDim.push_back(*c);
-  }
-  std::sort(sortedDim.begin(), sortedDim.end());
-
-  Size i = 0, j = 0;
-  for ( ; i < sortedDim.size() && j < dim; ++j )
-=======
-template<std::size_t N, typename T, typename TDimension>
-inline
-DGtal::PointVector<N, T, TDimension>&
-DGtal::PointVector<N, T, TDimension>::partialCopy
-( const Self & pv,
-  std::initializer_list<TDimension> dimensions )
-{
-  std::vector<TDimension> dims;
+template<Dimension dim, typename Component>
+inline
+DGtal::PointVector<dim, Component>&
+DGtal::PointVector<dim, Component>::partialCopy
+  ( const Self & pv,
+    std::initializer_list<Dimension> dimensions )
+{
+  std::vector<Dimension> dims;
   dims.reserve(dimensions.size());
-  for (const TDimension *c = dimensions.begin (); c != dimensions.end (); ++c)
+  for (const Dimension *c = dimensions.begin (); c != dimensions.end (); ++c)
     dims.push_back(*c);
   return partialCopy(pv, dims);
 }
 //------------------------------------------------------------------------------
-template<std::size_t N, typename T, typename TDimension>
-inline
-DGtal::PointVector<N, T, TDimension>&
-DGtal::PointVector<N, T, TDimension>::partialCopyInv
+template<Dimension dim, typename Component>
+inline
+DGtal::PointVector<dim, Component>&
+DGtal::PointVector<dim, Component>::partialCopyInv
 ( const Self & pv,
-  std::initializer_list<TDimension> dimensions )
-{
-  std::vector<TDimension> dims;
+  std::initializer_list<Dimension> dimensions )
+{
+  std::vector<Dimension> dims;
   dims.reserve(dimensions.size());
-  for (const TDimension *c = dimensions.begin (); c != dimensions.end (); ++c)
+  for (const Dimension *c = dimensions.begin (); c != dimensions.end (); ++c)
     dims.push_back(*c);
   return partialCopyInv(pv, dims);
 }
 #endif
 //------------------------------------------------------------------------------
-template<std::size_t N, typename T, typename TDimension>
-inline
-DGtal::PointVector<N, T, TDimension>&
-DGtal::PointVector<N, T, TDimension>::partialCopy
+template<Dimension dim, typename Component>
+inline
+DGtal::PointVector<dim, Component>&
+DGtal::PointVector<dim, Component>::partialCopy
 ( const Self & pv,
-  const std::vector<TDimension> &dimensions)
-{
-  std::bitset<N> dims = ::setDimensionsIn<N>(dimensions);
-  for ( TDimension i = 0; i < N; ++i )
+  const std::vector<Dimension> &dimensions)
+{
+  std::bitset<dim> dims = ::setDimensionsIn<dim>(dimensions);
+  for ( Dimension i = 0; i < dim; ++i )
   {
     if ( dims.test(i) ) myArray[i] = pv.myArray[i];
   }
   return *this;
 }
 //------------------------------------------------------------------------------
-template<std::size_t N, typename T, typename TDimension>
-inline
-DGtal::PointVector<N, T, TDimension>&
-DGtal::PointVector<N, T, TDimension>::partialCopyInv
+template<Dimension dim, typename Component>
+inline
+DGtal::PointVector<dim, Component>&
+DGtal::PointVector<dim, Component>::partialCopyInv
 ( const Self & pv,
-  const std::vector<TDimension> &dimensions)
-{
-  std::bitset<N> dims = ::setDimensionsIn<N>(dimensions);
-  for ( TDimension i = 0; i < N; ++i )
->>>>>>> 072d3d03
+  const std::vector<Dimension> &dimensions)
+{
+  std::bitset<dim> dims = ::setDimensionsIn<dim>(dimensions);
+  for ( Dimension i = 0; i < dim; ++i )
   {
     if ( !dims.test(i) ) myArray[i] = pv.myArray[i];
   }
   return *this;
 }
-<<<<<<< HEAD
-#endif
-template<Dimension dim, typename Component>
-template<typename Size>
-inline
-DGtal::PointVector<dim, Component>&
-DGtal::PointVector<dim, Component>::partialCopy ( const PointVector<dim, Component> & pv,
-    const std::vector<Size> &dimensions)
-{
-  std::vector<Size> sortedDim;
-  typedef typename std::vector<Size>::const_iterator const_iterator;
-  sortedDim.reserve(dimensions.size());
-  for (const_iterator it = dimensions.begin ();
-      it != dimensions.end (); ++it)
-  {
-    ASSERT( *it < dim );
-    sortedDim.push_back(*it);
-  }
-  std::sort(sortedDim.begin(), sortedDim.end());
-
-  Size i = 0, j = 0;
-  for ( ; i < sortedDim.size() && j < dim; ++j )
-=======
-//------------------------------------------------------------------------------
-template<std::size_t N, typename T, typename TDimension>
-inline
-bool
-DGtal::PointVector<N, T, TDimension>::partialEqual
+//------------------------------------------------------------------------------
+template<Dimension dim, typename Component>
+inline
+bool
+DGtal::PointVector<dim, Component>::partialEqual
 ( const Self & pv,
-  const std::vector<TDimension> &dimensions) const
-{
-  std::bitset<N> dims = setDimensionsIn<N>(dimensions);
-  for ( TDimension i = 0; i < N; ++i )
+  const std::vector<Dimension> &dimensions ) const
+{
+  std::bitset<dim> dims = setDimensionsIn<dim>(dimensions);
+  for ( Dimension i = 0; i < dim; ++i )
   {
     if ( dims.test(i) && myArray[i] != pv.myArray[i]) return false;
   }
   return true;
 }
 //------------------------------------------------------------------------------
-template<std::size_t N, typename T, typename TDimension>
-inline
-bool
-DGtal::PointVector<N, T, TDimension>::partialEqualInv
+template<Dimension dim, typename Component>
+inline
+bool
+DGtal::PointVector<dim, Component>::partialEqualInv
 ( const Self & pv,
-  const std::vector<TDimension> &dimensions) const
-{
-  std::bitset<N> dims = setDimensionsIn<N>(dimensions);
-  for ( TDimension i = 0; i < N; ++i )
->>>>>>> 072d3d03
+  const std::vector<Dimension> &dimensions ) const
+{
+  std::bitset<dim> dims = setDimensionsIn<dim>(dimensions);
+  for ( Dimension i = 0; i < dim; ++i )
   {
     if ( !dims.test(i) && myArray[i] != pv.myArray[i]) return false;
   }
   return true;
 }
-//------------------------------------------------------------------------------
-<<<<<<< HEAD
-template<Dimension dim, typename Component>
-inline
-bool
-DGtal::PointVector<dim, Component>::operator== ( const PointVector<dim, Component> & pv ) const
-=======
-template<std::size_t N, typename T, typename TDimension>
-inline
-bool
-DGtal::PointVector<N, T, TDimension>::operator==( const Self & pv ) const
->>>>>>> 072d3d03
+template<Dimension dim, typename Component>
+inline
+bool
+DGtal::PointVector<dim, Component>::operator==( const Self & pv ) const
 {
   return (myArray == pv.myArray);
 }
 //------------------------------------------------------------------------------
-<<<<<<< HEAD
-template<Dimension dim, typename Component>
-inline
-bool
-DGtal::PointVector<dim, Component>::operator!= ( const PointVector<dim, Component> & pv ) const
-=======
-template<std::size_t N, typename T, typename TDimension>
-inline
-bool
-DGtal::PointVector<N, T, TDimension>::operator!=( const Self & pv ) const
->>>>>>> 072d3d03
+template<Dimension dim, typename Component>
+inline
+bool
+DGtal::PointVector<dim, Component>::operator!= ( const Self & pv ) const
 {
   return (myArray != pv.myArray);
 }
 //------------------------------------------------------------------------------
-<<<<<<< HEAD
-template<Dimension dim, typename Component>
-inline
-bool
-DGtal::PointVector<dim, Component>::operator< ( const PointVector<dim, Component> & pv ) const
-=======
-template<std::size_t N, typename T, typename TDimension>
-inline
-bool
-DGtal::PointVector<N, T, TDimension>::operator<( const Self & pv ) const
->>>>>>> 072d3d03
+template<Dimension dim, typename Component>
+inline
+bool
+DGtal::PointVector<dim, Component>::operator< ( const Self & pv ) const
 {
   return (myArray < pv.myArray);
 }
 //------------------------------------------------------------------------------
-<<<<<<< HEAD
-template<Dimension dim, typename Component>
-inline
-bool
-DGtal::PointVector<dim, Component>::operator<= ( const PointVector<dim, Component> & pv ) const
-=======
-template<std::size_t N, typename T, typename TDimension>
-inline
-bool
-DGtal::PointVector<N, T, TDimension>::operator<=( const Self & pv ) const
->>>>>>> 072d3d03
+template<Dimension dim, typename Component>
+inline
+bool
+DGtal::PointVector<dim, Component>::operator<= ( const Self & pv ) const
 {
   return (myArray <= pv.myArray);
 }
 //------------------------------------------------------------------------------
-<<<<<<< HEAD
-template<Dimension dim, typename Component>
-inline
-bool
-DGtal::PointVector<dim, Component>::operator> ( const PointVector<dim, Component> & pv ) const
-=======
-template<std::size_t N, typename T, typename TDimension>
-inline
-bool
-DGtal::PointVector<N, T, TDimension>::operator>( const Self & pv ) const
->>>>>>> 072d3d03
+template<Dimension dim, typename Component>
+inline
+bool
+DGtal::PointVector<dim, Component>::operator> ( const Self & pv ) const
 {
   return (myArray > pv.myArray);
 }
 //------------------------------------------------------------------------------
-<<<<<<< HEAD
-template<Dimension dim, typename Component>
-inline
-bool
-DGtal::PointVector<dim, Component>::operator>= ( const PointVector<dim, Component> & pv ) const
-=======
-template<std::size_t N, typename T, typename TDimension>
-inline
-bool
-DGtal::PointVector<N, T, TDimension>::operator>=( const Self & pv ) const
->>>>>>> 072d3d03
+template<Dimension dim, typename Component>
+inline
+bool
+DGtal::PointVector<dim, Component>::operator>= ( const Self & pv ) const
 {
   return (myArray >= pv.myArray);
 }
 //------------------------------------------------------------------------------
-<<<<<<< HEAD
-template<Dimension dim, typename Component>
-inline
-DGtal::PointVector<dim, Component>&
-DGtal::PointVector<dim, Component>::operator+= ( const PointVector<dim, Component>& v )
-=======
-template<std::size_t N, typename T, typename TDimension>
-inline
-DGtal::PointVector<N, T, TDimension>&
-DGtal::PointVector<N, T, TDimension>::operator+=( const Self& v )
->>>>>>> 072d3d03
+template<Dimension dim, typename Component>
+inline
+DGtal::PointVector<dim, Component>&
+DGtal::PointVector<dim, Component>::operator+= ( const Self& v )
 {
   for ( Dimension i = 0; i < dim; ++i )
     this->myArray[ i ] += v.at ( i );
   return *this;
 }
 //------------------------------------------------------------------------------
-<<<<<<< HEAD
 template<Dimension dim, typename Component>
 inline
 DGtal::PointVector<dim, Component>
-DGtal::PointVector<dim, Component>::operator+ ( const PointVector<dim, Component>& v ) const
-{
-  return PointVector(*this, v, std::plus<Component>());
-}
-//------------------------------------------------------------------------------
-template<Dimension dim, typename Component>
-inline
-DGtal::PointVector<dim, Component>&
-DGtal::PointVector<dim, Component>::operator-= ( const PointVector<dim, Component>& v )
-=======
-template<std::size_t N, typename T, typename TDimension>
-inline
-DGtal::PointVector<N, T, TDimension>
-DGtal::PointVector<N, T, TDimension>::operator+( const Self& v ) const
-{
-  return Self(*this, v, std::plus<T>());
-}
-//------------------------------------------------------------------------------
-template<std::size_t N, typename T, typename TDimension>
-inline
-DGtal::PointVector<N, T, TDimension>&
-DGtal::PointVector<N, T, TDimension>::operator-=( const Self& v )
->>>>>>> 072d3d03
+DGtal::PointVector<dim, Component>::operator+ ( const Self& v ) const
+{
+  return Self(*this, v, std::plus<Component>());
+}
+//------------------------------------------------------------------------------
+template<Dimension dim, typename Component>
+inline
+DGtal::PointVector<dim, Component>&
+DGtal::PointVector<dim, Component>::operator-= ( const Self& v )
 {
   for ( Dimension i = 0; i < dim; ++i )
     this->myArray[ i ] -= v.at ( i );
   return *this;
 }
 //------------------------------------------------------------------------------
-<<<<<<< HEAD
 template<Dimension dim, typename Component>
 inline
 DGtal::PointVector<dim, Component>
-DGtal::PointVector<dim, Component>::operator- ( const PointVector<dim, Component>& v ) const
-{
-  return PointVector(*this, v, MinusFunctor<Component>());
+DGtal::PointVector<dim, Component>::operator- ( const Self& v ) const
+{
+  return Self(*this, v, MinusFunctor<Component>());
 }
 //------------------------------------------------------------------------------
 template<Dimension dim, typename Component>
 inline
 void
 DGtal::PointVector<dim, Component>::reset()
-=======
-template<std::size_t N, typename T, typename TDimension>
-inline
-DGtal::PointVector<N, T, TDimension>
-DGtal::PointVector<N, T, TDimension>::operator-( const Self& v ) const
-{
-  return Self(*this, v, MinusFunctor<T>());
-}
-//------------------------------------------------------------------------------
-template<std::size_t N, typename T, typename TDimension>
-inline
-void
-DGtal::PointVector<N, T, TDimension>::reset()
->>>>>>> 072d3d03
 {
   for ( Dimension i = 0; i < myArray.size(); ++i )
     myArray[ i ] = 0;
 }
 //------------------------------------------------------------------------------
-<<<<<<< HEAD
 template<Dimension dim, typename Component>
 inline
 DGtal::PointVector<dim, Component>
-DGtal::PointVector<dim, Component>::inf( const PointVector& apoint ) const
-{
-  return PointVector(*this, apoint, MinFunctor<Component>());
+DGtal::PointVector<dim, Component>::inf( const Self& apoint ) const
+{
+  return Self(*this, apoint, MinFunctor<Component>());
 }
 //------------------------------------------------------------------------------
 template<Dimension dim, typename Component>
 inline
 DGtal::PointVector<dim, Component>
-DGtal::PointVector<dim, Component>::sup( const PointVector& apoint ) const
-{
-  return PointVector(*this, apoint, MaxFunctor<Component>());
-}
-//------------------------------------------------------------------------------
-template<Dimension dim, typename Component>
-inline
-bool
-DGtal::PointVector<dim, Component>::isLower( const PointVector& p ) const
-=======
-template<std::size_t N, typename T, typename TDimension>
-inline
-DGtal::PointVector<N, T, TDimension>
-DGtal::PointVector<N, T, TDimension>::inf( const Self& apoint ) const
-{
-  return Self(*this, apoint, MinFunctor<T>());
-}
-//------------------------------------------------------------------------------
-template<std::size_t N, typename T, typename TDimension>
-inline
-DGtal::PointVector<N, T, TDimension>
-DGtal::PointVector<N, T, TDimension>::sup( const Self& apoint ) const
-{
-  return Self(*this, apoint, MaxFunctor<T>());
-}
-//------------------------------------------------------------------------------
-template<std::size_t N, typename T, typename TDimension>
-inline
-bool
-DGtal::PointVector<N, T, TDimension>::isLower( const Self& p ) const
->>>>>>> 072d3d03
+DGtal::PointVector<dim, Component>::sup( const Self& apoint ) const
+{
+  return Self(*this, apoint, MaxFunctor<Component>());
+}
+//------------------------------------------------------------------------------
+template<Dimension dim, typename Component>
+inline
+bool
+DGtal::PointVector<dim, Component>::isLower( const Self& p ) const
 {
   for ( Dimension i = 0; i < myArray.size(); ++i )
     if ( p[ i ] < myArray[ i ] )
@@ -764,17 +473,10 @@
   return true;
 }
 //------------------------------------------------------------------------------
-<<<<<<< HEAD
-template<Dimension dim, typename Component>
-inline
-bool
-DGtal::PointVector<dim, Component>::isUpper( const PointVector& p ) const
-=======
-template<std::size_t N, typename T, typename TDimension>
-inline
-bool
-DGtal::PointVector<N, T, TDimension>::isUpper( const Self& p ) const
->>>>>>> 072d3d03
+template<Dimension dim, typename Component>
+inline
+bool
+DGtal::PointVector<dim, Component>::isUpper( const Self& p ) const
 {
   for ( Dimension i = 0; i < myArray.size(); ++i )
     if ( p[ i ] > myArray[ i ] )
@@ -782,33 +484,22 @@
   return true;
 }
 //------------------------------------------------------------------------------
-<<<<<<< HEAD
 template<Dimension dim, typename Component>
 inline
 double
-DGtal::PointVector<dim, Component>::norm (const typename PointVector<dim, Component>::NormType aType ) const
-=======
-template<std::size_t N, typename T, typename TDimension>
-inline
-double
-DGtal::PointVector<N, T, TDimension>::norm
-(const typename Self::NormType aType ) const
->>>>>>> 072d3d03
+DGtal::PointVector<dim, Component>::norm (const
+					  typename Self::NormType aType ) const
 {
   double tmp = 0.0;
 
   ASSERT ( dim > 0 );
 
   switch ( aType )
-  {
+    {
     case L_2:
       for ( unsigned int i = 0; i < dimension(); i++ )
-<<<<<<< HEAD
-        tmp += IntegerTraits<Component>::castToDouble(at ( i )) *IntegerTraits<Component>::castToDouble(at ( i ));
-=======
-        tmp += IntegerTraits<T>::castToDouble(at ( i )) *
-	  IntegerTraits<T>::castToDouble(at ( i ));
->>>>>>> 072d3d03
+        tmp += IntegerTraits<Component>::castToDouble(at ( i )) *
+	  IntegerTraits<Component>::castToDouble(at ( i ));
       tmp = ( double ) sqrt ( tmp );
       break;
     case L_1:
@@ -825,17 +516,10 @@
   return tmp;
 }
 //------------------------------------------------------------------------------
-<<<<<<< HEAD
 template<Dimension dim, typename Component>
 inline
 typename DGtal::PointVector<dim, Component>::UnsignedComponent
 DGtal::PointVector<dim, Component>::norm1() const
-=======
-template<std::size_t N, typename T, typename TDimension>
-inline
-typename DGtal::PointVector<N, T, TDimension>::UnsignedComponent
-DGtal::PointVector<N, T, TDimension>::norm1() const
->>>>>>> 072d3d03
 {
   ASSERT ( dimension() > 0 );
   UnsignedComponent val( ( myArray[ 0 ] >= 0 ) ? myArray[ 0 ] : -myArray[ 0 ] );
@@ -844,17 +528,10 @@
   return val;
 }
 //------------------------------------------------------------------------------
-<<<<<<< HEAD
 template<Dimension dim, typename Component>
 inline
 typename DGtal::PointVector<dim, Component>::UnsignedComponent
 DGtal::PointVector<dim, Component>::normInfinity() const
-=======
-template<std::size_t N, typename T, typename TDimension>
-inline
-typename DGtal::PointVector<N, T, TDimension>::UnsignedComponent
-DGtal::PointVector<N, T, TDimension>::normInfinity() const
->>>>>>> 072d3d03
 {
   ASSERT ( dimension() > 0 );
   UnsignedComponent val( ( myArray[ 0 ] >= 0 ) ? myArray[ 0 ] : -myArray[ 0 ] );
@@ -868,55 +545,31 @@
   return val;
 }
 //------------------------------------------------------------------------------
-<<<<<<< HEAD
 template<Dimension dim, typename Component>
 inline
 DGtal::PointVector<dim,Component>
 DGtal::PointVector<dim,Component>::diagonal( Component val )
 {
-  PointVector p;
-  for ( Dimension i = 0; i < dim; ++i )
-=======
-template<std::size_t N, typename T, typename TDimension>
-inline
-DGtal::PointVector<N, T, TDimension>
-DGtal::PointVector<N, T, TDimension>::diagonal( Component val )
-{
   Self p;
-  for ( std::size_t i = 0; i < N; ++i )
->>>>>>> 072d3d03
+  for ( Dimension i = 0; i < dim; ++i )
     p.myArray[ i ] = val;
   return p;
 }
 //------------------------------------------------------------------------------
-<<<<<<< HEAD
 template<Dimension dim,typename Component>
 inline
 DGtal::PointVector<dim,Component>
 DGtal::PointVector<dim,Component>::base( Dimension k, Component val )
-=======
-template<std::size_t N, typename T, typename TDimension>
-inline
-DGtal::PointVector<N, T, TDimension>
-DGtal::PointVector<N, T, TDimension>::base( TDimension k, Component val )
->>>>>>> 072d3d03
 {
   Self p;
   p.myArray[ k ] = val;
   return p;
 }
 //------------------------------------------------------------------------------
-<<<<<<< HEAD
 template<Dimension dim,typename Component>
 inline
 void 
 DGtal::PointVector<dim,Component>::selfDisplay( std::ostream & out ) const
-=======
-template<std::size_t N, typename T, typename TDimension>
-inline
-void 
-DGtal::PointVector<N, T, TDimension>::selfDisplay( std::ostream & out ) const
->>>>>>> 072d3d03
 {
   out << "[PointVector] {";
   for (unsigned int i = 0; i < dimension() ; ++i)
@@ -924,19 +577,10 @@
   out << "}";
 }
 //------------------------------------------------------------------------------
-<<<<<<< HEAD
-
-
 template<Dimension dim, typename Component>
 inline
 DGtal::DrawableWithDGtalBoard*
 DGtal::PointVector<dim, Component>::defaultStyle( std::string mode) const
-=======
-template<std::size_t N, typename T, typename TDimension>
-inline
-DGtal::DrawableWithDGtalBoard*
-DGtal::PointVector<N, T, TDimension>::defaultStyle( std::string mode) const
->>>>>>> 072d3d03
 {
   if ( ( mode == "" ) || ( mode == "Paving" ) ) 
     return new DefaultDrawStylePaving;
@@ -944,88 +588,39 @@
     return new DefaultDrawStyleGrid;  
 }
 //------------------------------------------------------------------------------
-<<<<<<< HEAD
 template<Dimension dim, typename Component>
 inline
 std::string
 DGtal::PointVector<dim, Component>::styleName() const
-=======
-template<std::size_t N, typename T, typename TDimension>
-inline
-std::string
-DGtal::PointVector<N, T, TDimension>::styleName() const
->>>>>>> 072d3d03
 {
   return "PointVector";
 }
 //------------------------------------------------------------------------------
-<<<<<<< HEAD
-
-/**
- * Draw a pixel as a unit square on a LiBoard board
- * @param board the output board where the object is drawn.
- */
-
-
 template<Dimension dim, typename Component>
 inline
 void
 DGtal::PointVector<dim,Component>::selfDrawAsPaving( DGtalBoard & board ) const
-=======
-template<std::size_t N, typename T, typename TDimension>
-inline
-void
-DGtal::PointVector<N, T, TDimension>::selfDrawAsPaving( DGtalBoard & board ) const
->>>>>>> 072d3d03
 {
   ASSERT(dim == 2);
   board.drawRectangle( (float) IntegerTraits<Component>::castToInt64_t(myArray[0]) - 0.5f, 
  		       (float) IntegerTraits<Component>::castToInt64_t(myArray[1]) + 0.5f, 1, 1 );     
 }
-<<<<<<< HEAD
-
-
-/**
- * Draw a pixel as a point on a LiBoard board
- * @param board the output board where the object is drawn.
- */
-
-
+//------------------------------------------------------------------------------
 template<Dimension dim, typename Component>
 inline
 void
 DGtal::PointVector<dim,Component>::selfDrawAsGrid( DGtalBoard & board ) const
-=======
-//------------------------------------------------------------------------------
-template<std::size_t N, typename T, typename TDimension>
-inline
-void
-DGtal::PointVector<N, T, TDimension>::selfDrawAsGrid( DGtalBoard & board ) const
->>>>>>> 072d3d03
 {
   ASSERT(dim == 2);
   board.setPenColor(LibBoard::Color::Black);
   board.fillCircle((float) IntegerTraits<Component>::castToInt64_t(myArray[0]), 
 		   (float) IntegerTraits<Component>::castToInt64_t(myArray[1]),0.1);
 }
-<<<<<<< HEAD
-
-
-/**
- * Draw the object on a LibBoard board.
- * @param board the output board where the object is drawn.
- */
+//------------------------------------------------------------------------------
 template<Dimension dim, typename Component>
 inline
 void
 DGtal::PointVector<dim,Component>::selfDraw( DGtalBoard & board ) const
-=======
-//------------------------------------------------------------------------------
-template<std::size_t N, typename T, typename TDimension>
-inline
-void
-DGtal::PointVector<N, T, TDimension>::selfDraw( DGtalBoard & board ) const
->>>>>>> 072d3d03
 {
   std::string mode = board.getMode( this->styleName() );
   ASSERT( (mode=="Paving" || mode=="Grid" || mode=="Both" || mode=="") ||
@@ -1042,18 +637,11 @@
     }
 }
 //------------------------------------------------------------------------------
-<<<<<<< HEAD
 template<Dimension dim, typename Component>
 inline
 void
-DGtal::PointVector<dim, Component>::selfDraw(DGtalBoard & board,const PointVector &apoint) const
-=======
-template<std::size_t N, typename T, typename TDimension>
-inline
-void
-DGtal::PointVector<N, T, TDimension>::selfDraw(DGtalBoard & board,
-					       const Self &apoint) const
->>>>>>> 072d3d03
+DGtal::PointVector<dim, Component>::selfDraw(DGtalBoard & board,
+					     const Self &apoint) const
 {
   ASSERT(dim == 2);
 
@@ -1062,34 +650,20 @@
 		  true);
 }
 //------------------------------------------------------------------------------
-<<<<<<< HEAD
-template<Dimension dim, typename Component>
-inline
-std::ostream&
-DGtal::operator<<( std::ostream & out, const PointVector<dim, Component> & object )
-=======
-template<std::size_t N, typename T, typename TDimension>
+template<Dimension dim, typename Component>
 inline
 std::ostream&
 DGtal::operator<<( std::ostream & out,
-		   const PointVector<N, T, TDimension> & object )
->>>>>>> 072d3d03
+		   const  PointVector<dim, Component>& object )
 {
   object.selfDisplay( out );
   return out;
 }
 //------------------------------------------------------------------------------
-<<<<<<< HEAD
 template<Dimension dim, typename Component>
 inline
 bool
 DGtal::PointVector<dim, Component>::isValid() const
-=======
-template<std::size_t N, typename T, typename TDimension>
-inline
-bool
-DGtal::PointVector<N, T, TDimension>::isValid() const
->>>>>>> 072d3d03
 {
   return true;
 }
