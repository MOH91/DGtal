--- conflicted
+++ resolved
@@ -271,7 +271,7 @@
         updateDomainOrientation(normalDir, xBottomLeft, yBottomLeft, zBottomLeft);
       }
 
-     
+
       /**
        * Update the domain direction from a specific normal direction
        * (Viewer3D::xDirection, Viewer3D::yDirection or Viewer3D::zDirection) and image position
@@ -416,12 +416,12 @@
        * @param aPoint4 the fourth image point (lower bound point in first dimension and upper in the second dimentsion)
        */
       void
-      updateImage3DEmbedding( DGtal::Z3i::RealPoint aPoint1, 
-                              DGtal::Z3i::RealPoint aPoint2, 
-                              DGtal::Z3i::RealPoint aPoint3, 
+      updateImage3DEmbedding( DGtal::Z3i::RealPoint aPoint1,
+                              DGtal::Z3i::RealPoint aPoint2,
+                              DGtal::Z3i::RealPoint aPoint3,
                               DGtal::Z3i::RealPoint aPoint4)
       {
-        point1 = aPoint1;  point2 = aPoint2; point3 = aPoint3;   point4 = aPoint4;  
+        point1 = aPoint1;  point2 = aPoint2; point3 = aPoint3;   point4 = aPoint4;
         myDirection=undefDirection;
       }
 
@@ -598,16 +598,16 @@
     /**
      * Update the  vertex coordinates of the image embedded in 3D.
      * @param anImageIndex corresponds to the chronoloigic index given by the fuction (addTextureImage).
-     * @param aPoint1 the new first point position embedded in 3D associated the lower point of the 2D image.  
+     * @param aPoint1 the new first point position embedded in 3D associated the lower point of the 2D image.
      * @param aPoint2 the new second point position embedded in 3D (in CCW order).
-     * @param aPoint3 the new third point position embedded in 3D  associated the upper point of the 2D image.  
+     * @param aPoint3 the new third point position embedded in 3D  associated the upper point of the 2D image.
      * @param aPoint4 the new fourth point position  embedded in 3D (in CCW order).
      */
     void updateEmbeddingTextureImage(unsigned int anImageIndex,
                                      typename Space::Point aPoint1, typename Space::Point aPoint2,
                                      typename Space::Point aPoint3, typename Space::Point aPoint4);
-    
-    
+
+
 
     /**
      * add an 2D image in a 3d space
@@ -646,11 +646,7 @@
      * compute2DDomainLineRepresentation
      * @param anImageDomain the image domain
      * @param delta the delte for computing
-<<<<<<< HEAD
-     * @return a vector of lined3D
-=======
-     * @return the vector containing the line domain representation. 
->>>>>>> 543dc5d4
+     * @return the vector containing the line domain representation.
      */
     std::vector<typename DGtal::Viewer3D< Space , KSpace >::LineD3D>
     compute2DDomainLineRepresentation( Image2DDomainD3D &anImageDomain, double delta );
@@ -658,11 +654,7 @@
     /**
      * compute2DDomainLineRepresentation
      * @param anImageDomain the image domain
-<<<<<<< HEAD
-     * @return  a vector of lined3D
-=======
-     * @return the vector containing the line domain representation. 
->>>>>>> 543dc5d4
+     * @return the vector containing the line domain representation.
      */
     std::vector<typename DGtal::Viewer3D< Space , KSpace >::LineD3D>
     compute2DDomainLineRepresentation( Image2DDomainD3D &anImageDomain);
