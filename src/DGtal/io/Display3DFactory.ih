/**
 * This program is free software: you can redistribute it and/or modify
 * it under the terms of the GNU Lesser General Public License as
 * published by the Free Software Foundation, either version 3 of the
 * License, or (at your option) any later version.
 *
 * This program is distributed in the hope that it will be useful,
 * but WITHOUT ANY WARRANTY; without even the implied warranty of
 * MERCHANTABILITY or FITNESS FOR A PARTICULAR PURPOSE. See the
 * GNU General Public License for more details.
 *
 * You should have received a copy of the GNU General Public License
 * along with this program. If not, see <http://www.gnu.org/licenses/>.
 *
 **/

/**
 * @file Display3DFactory.ih
 * @author Martial Tola <http://liris.cnrs.fr/martial.tola/>
 * @date mercredi 21 septembre 2011
 *
 * @brief
 *
 * Implementation of inline methods defined in Display3DFactory.h
 *
 * This file is part of the DGtal library.
 */

#include "DGtal/helpers/StdDefs.h"
#include "DGtal/images/ImageHelper.h"

///////////////////////////////////////////////////////////////////////////////
// Implementation of inline methods //

//
///////////////////////////////////////////////////////////////////////////////

///////////////////////////////////////////////////////////////////////////////
// Implementation of inline functions and external operators //

// SphericalAccumulator
template <typename TV , typename Space, typename KSpace>
inline
void
DGtal::Display3DFactory::draw( Display3D<Space, KSpace> & display,
                               const DGtal::SphericalAccumulator<TV> & aAccumulator,
                               const typename DGtal::SphericalAccumulator<TV>::RealVector &shift,
                               const double radius)
{
  typedef typename DGtal::SphericalAccumulator<TV>::Size Size;
  typename DGtal::SphericalAccumulator<TV>::RealVector a,b,c,d;
  Size i,j;
  DGtal::int32_t m = 1, M=0;
  for(typename DGtal::SphericalAccumulator<TV>::ConstIterator it = aAccumulator.begin(),
      itend= aAccumulator.end(); it != itend; ++it)
  {
    aAccumulator.binCoordinates(it, i,j);
    if (aAccumulator.isValidBin(i,j))
    {
      if (aAccumulator.count(i,j) > M) M=aAccumulator.count(i,j);
      if (aAccumulator.count(i,j) < m) m=aAccumulator.count(i,j);
    }
  }
  HueShadeColorMap<typename DGtal::SphericalAccumulator<TV>::Quantity> cmap(m,M+1);

  for(typename DGtal::SphericalAccumulator<TV>::ConstIterator it = aAccumulator.begin(),
      itend= aAccumulator.end(); it != itend; ++it)
  {
    aAccumulator.binCoordinates(it, i,j);
    if (aAccumulator.isValidBin(i,j))
    {
      aAccumulator.binCoordinates(it, i,j);
      aAccumulator.getBinGeometry(i,j,a,b,c,d);
      a+= shift;
      b+= shift;
      c+= shift;
      d+= shift;
      a = a*radius;
      b = b*radius;
      c = c*radius;
      d = d*radius;

      DGtal::Z3i::RealPoint rpa = display.embed( a );
      DGtal::Z3i::RealPoint rpb = display.embed( b );
      DGtal::Z3i::RealPoint rpc = display.embed( c );
      DGtal::Z3i::RealPoint rpd = display.embed( d );
      display.addQuad(rpa[0], rpa[1], rpa[2],
          rpb[0], rpb[1], rpb[2],
          rpc[0], rpc[1], rpc[2],
          rpd[0], rpd[1], rpd[2],
          cmap(aAccumulator.count(i,j)));
    }
  }
}
// SphericalAccumulator



// Mesh
template <typename TPoint, typename Space, typename KSpace>
inline
void DGtal::Display3DFactory::draw( Display3D<Space, KSpace> & display,
                                    const DGtal::Mesh<TPoint> & aMesh )
{
  std::string mode = display.getMode( aMesh.className() );
  if ( mode == "Faces" || mode=="")
    drawAsFaces( display, aMesh );
}

template <typename TPoint, typename Space, typename KSpace>
inline
void DGtal::Display3DFactory::drawAsFaces( Display3D<Space, KSpace> & display, const DGtal::Mesh<TPoint> & aMesh )
{
  display.createNewQuadList(aMesh.className());
  for(unsigned int i=0; i< aMesh.nbFaces(); i++)
  {
    typename Mesh<TPoint>::MeshFace aFace = aMesh.getFace(i);
    unsigned int aNum = aFace.size();
    if(aNum==4)
    {
      TPoint p1 = aMesh.getVertex(aFace.at(0));
      TPoint p2 = aMesh.getVertex(aFace.at(1));
      TPoint p3 = aMesh.getVertex(aFace.at(2));
      TPoint p4 = aMesh.getVertex(aFace.at(3));

      display.addQuad(p1[0], p1[1], p1[2],
          p2[0], p2[1], p2[2],
          p3[0], p3[1], p3[2],
          p4[0], p4[1], p4[2], aMesh.getFaceColor(i));
    }else if(aNum==3)
    {
      TPoint p1 = aMesh.getVertex(aFace.at(0));
      TPoint p2 = aMesh.getVertex(aFace.at(1));
      TPoint p3 = aMesh.getVertex(aFace.at(2));

      display.addTriangle(p1[0], p1[1], p1[2],
          p2[0], p2[1], p2[2],
          p3[0], p3[1], p3[2], aMesh.getFaceColor(i));
    }else if(aNum>4)
    {
      std::vector<typename Display3D<Space, KSpace>::ballD3D> vectPoly;
      for(unsigned int j=0; j< aFace.size(); j++)
      {
        typename Display3D<Space, KSpace>::ballD3D ball;
        ball.x= aMesh.getVertex(aFace.at(j))[0];
        ball.y= aMesh.getVertex(aFace.at(j))[1];
        ball.z= aMesh.getVertex(aFace.at(j))[2];
        vectPoly.push_back(ball);
      }
      display.addPolygon(vectPoly, aMesh.getFaceColor(i));
    }else
    {
      trace.warning()<< "Face not valid, only "<< aNum << "vertex... "<< std::endl;
    }
  }
}
// Mesh


// ArithmeticalDSS3d
template <typename TIterator, typename TInteger, int connectivity, typename Space, typename KSpace>
inline
void DGtal::Display3DFactory::drawAsBalls( Display3D<Space, KSpace> & display,
                                           const DGtal::ArithmeticalDSS3d<TIterator,TInteger,connectivity> & a )
{
  typedef TIterator ConstIterator;
  typedef typename IteratorCirculatorTraits<ConstIterator>::Value Point3d;

  // Draw points
  display << CustomColors3D( display.getLineColor(), display.getFillColor() );
  for (ConstIterator i = a.begin(); i != a.end(); ++i)
  {
    display << *i;
  }

  // Draw a linking polygonal line if the voxels are drawn as points.
  if(display.getMode("PointVector")=="Grid")
  {
    ConstIterator k = a.begin();
    Point3d prevp = *k;
    DGtal::Z3i::RealPoint rprevp = display.embed( prevp);
    ++k;
    for ( ; k != a.end(); ++k) {
      Point3d p = *k;
      DGtal::Z3i::RealPoint rp = display.embed( p );

      display.addLine(rprevp[0],rprevp[1],rprevp[2],rp[0],rp[1],rp[2],display.getLineColor() );
      rprevp = rp;
    }
  }
}

template <typename TIterator, typename TInteger, int connectivity, typename Space, typename KSpace>
inline
void
DGtal::Display3DFactory::drawAsBoundingBox( Display3D<Space, KSpace> & display,
                                            const DGtal::ArithmeticalDSS3d<TIterator,TInteger,connectivity> & a )
{
  typedef TIterator ConstIterator;

  typedef typename IteratorCirculatorTraits<ConstIterator>::Value Point3d;
  typedef DGtal::PointVector<3,double> PointD3d;

  typedef typename IteratorCirculatorTraits<ConstIterator>::Value Vector3d;
  typedef DGtal::PointVector<3,double> VectorD3d;

  typedef TInteger Integer;

  //get DSS parameters
  Vector3d v; //direction vector
  PointD3d mu; //intercept
  PointD3d omega; //thickness
  a.getParameters(v,mu,omega);

  //casting coordinates of v in double
  VectorD3d u = VectorD3d(NumberTraits<Integer>::castToDouble(v[0]),
      NumberTraits<Integer>::castToDouble(v[1]),
      NumberTraits<Integer>::castToDouble(v[2]) );
  //L2 norm of u
  double n = u[0]*u[0] + u[1]*u[1] + u[2]*u[2];

  //first and last points
  Point3d first = *a.begin();
  Point3d last = *(--a.end());
  PointD3d f = PointD3d(NumberTraits<Integer>::castToDouble(first[0]),
      NumberTraits<Integer>::castToDouble(first[1]),
      NumberTraits<Integer>::castToDouble(first[2]) );
  PointD3d l = PointD3d(NumberTraits<Integer>::castToDouble(last[0]),
      NumberTraits<Integer>::castToDouble(last[1]),
      NumberTraits<Integer>::castToDouble(last[2]) );

  if (n != 0) {

    //last coefficient of the normal plane to the DSS direction
    //passing trough f and l
    double df = -u[0]*f[0] -u[1]*f[1] -u[2]*f[2];
    double dl = -u[0]*l[0] -u[1]*l[1] -u[2]*l[2];

    //omega masks
    PointD3d omega1, omega2;
    if (omega[0] == 0) {
      omega1 = PointD3d(0,omega[1],0);
      omega2 = PointD3d(0,0,omega[2]);
    } else {
      if (omega[1] == 0) {
        omega1 = PointD3d(omega[0],0,0);
        omega2 = PointD3d(0,0,omega[2]);
      } else {//omega[2] == 0
        omega1 = PointD3d(omega[0],0,0);
        omega2 = PointD3d(0,omega[1],0);
      }
    }

    double m1 = u[0]*mu[0] + u[1]*mu[1] + u[2]*mu[2];
    double m2 = u[0]*(mu[0]+omega1[0]) + u[1]*(mu[1]+omega1[1]) + u[2]*(mu[2]+omega1[2]);
    double m3 = u[0]*(mu[0]+omega2[0]) + u[1]*(mu[1]+omega2[1]) + u[2]*(mu[2]+omega2[2]);
    double m4 = u[0]*(mu[0]+omega[0]) + u[1]*(mu[1]+omega[1]) + u[2]*(mu[2]+omega[2]);

    //4 lines
    PointD3d pf = PointD3d( mu[0] - ( (m1+df)*u[0] )/n,
        mu[1] - ( (m1+df)*u[1] )/n,
        mu[2] - ( (m1+df)*u[2] )/n );
    DGtal::Z3i::RealPoint rpf = display.embed( pf );
    PointD3d pl = PointD3d( mu[0] - ( (m1+dl)*u[0] )/n,
        mu[1] - ( (m1+dl)*u[1] )/n,
        mu[2] - ( (m1+dl)*u[2] )/n );
    DGtal::Z3i::RealPoint rpl = display.embed( pl );

    display.addLine(rpf[0], rpf[1], rpf[2], rpl[0], rpl[1], rpl[2], display.getLineColor() );

    PointD3d pf2 = PointD3d((mu[0]+omega1[0]) - ( (m2+df)*u[0] )/n,
        (mu[1]+omega1[1]) - ( (m2+df)*u[1] )/n,
        (mu[2]+omega1[2]) - ( (m2+df)*u[2] )/n );
    DGtal::Z3i::RealPoint rpf2 = display.embed( pf2 );
    PointD3d pl2 = PointD3d((mu[0]+omega1[0]) - ( (m2+dl)*u[0] )/n,
        (mu[1]+omega1[1]) - ( (m2+dl)*u[1] )/n,
        (mu[2]+omega1[2]) - ( (m2+dl)*u[2] )/n );
    DGtal::Z3i::RealPoint rpl2 = display.embed( pl2 );

    display.addLine(rpf2[0], rpf2[1], rpf2[2], rpl2[0], rpl2[1], rpl2[2], display.getLineColor() );

    PointD3d pf3 = PointD3d((mu[0]+omega2[0]) - ( (m3+df)*u[0] )/n,
        (mu[1]+omega2[1]) - ( (m3+df)*u[1] )/n,
        (mu[2]+omega2[2]) - ( (m3+df)*u[2] )/n );
    DGtal::Z3i::RealPoint rpf3 = display.embed( pf3 );
    PointD3d pl3 = PointD3d((mu[0]+omega2[0]) - ( (m3+dl)*u[0] )/n,
        (mu[1]+omega2[1]) - ( (m3+dl)*u[1] )/n,
        (mu[2]+omega2[2]) - ( (m3+dl)*u[2] )/n );
    DGtal::Z3i::RealPoint rpl3 = display.embed( pl3 );

    display.addLine(rpf3[0], rpf3[1], rpf3[2], rpl3[0], rpl3[1], rpl3[2], display.getLineColor() );

    PointD3d pf4 = PointD3d((mu[0]+omega[0]) - ( (m4+df)*u[0] )/n,
        (mu[1]+omega[1]) - ( (m4+df)*u[1] )/n,
        (mu[2]+omega[2]) - ( (m4+df)*u[2] )/n );
    DGtal::Z3i::RealPoint rpf4 = display.embed( pf4 );
    PointD3d pl4 = PointD3d((mu[0]+omega[0]) - ( (m4+dl)*u[0] )/n,
        (mu[1]+omega[1]) - ( (m4+dl)*u[1] )/n,
        (mu[2]+omega[2]) - ( (m4+dl)*u[2] )/n );
    DGtal::Z3i::RealPoint rpl4 = display.embed( pl4 );

    display.addLine(rpf4[0], rpf4[1], rpf4[2], rpl4[0], rpl4[1], rpl4[2], display.getLineColor() );

    //two end facets
    display.addQuad(rpf[0],rpf[1],rpf[2],
        rpf2[0],rpf2[1],rpf2[2],
        rpf4[0],rpf4[1],rpf4[2],
        rpf3[0],rpf3[1],rpf3[2],
        display.getFillColor() );
    display.addQuad(rpl[0],rpl[1],rpl[2],
        rpl2[0],rpl2[1],rpl2[2],
        rpl4[0],rpl4[1],rpl4[2],
        rpl3[0],rpl3[1],rpl3[2],
        display.getFillColor() );
  }
}

template <typename TIterator, typename TInteger, int connectivity, typename Space, typename KSpace>
inline
void DGtal::Display3DFactory::draw( Display3D<Space, KSpace> & display,
                                    const DGtal::ArithmeticalDSS3d<TIterator,TInteger,connectivity> & a )
{
  std::string mode = display.getMode( a.className() );
  if ( mode == "BoundingBox" )
    drawAsBoundingBox( display, a );
  else if ( mode == "Points" )
    drawAsBalls( display, a );
  else if ( ( mode == "" ) )
  {
    drawAsBalls( display, a );
  }
}
// ArithmeticalDSS3d


// DigitalSetBySTLSet
template<typename Domain, typename Space, typename KSpace>
inline
void DGtal::Display3DFactory::drawAsPavingTransparent( Display3D<Space, KSpace> & display,
                                                       const DGtal::DigitalSetBySTLSet<Domain> & s )
{
  typedef typename Domain::Point Point;
  typedef typename Domain::Point::Component Component;
  typedef typename std::set<Point>::const_iterator ConstIterator;

  ASSERT(Domain::Space::dimension == 3);

  display.createNewCubeList( s.className());
  for ( ConstIterator it = s.begin();
        it != s.end();
        ++it )
  {
    DGtal::Z3i::RealPoint rp = display.embed((*it) );
    display.addCube(rp[0], rp[1], rp[2], display.getFillColor());
  }
}

template<typename Domain, typename Space, typename KSpace>
inline
void DGtal::Display3DFactory::drawAsPaving( Display3D<Space, KSpace> & display,
                                            const DGtal::DigitalSetBySTLSet<Domain> & s )
{
  typedef typename Domain::Point Point;
  typedef typename Domain::Point::Component Component;
  typedef typename std::set<Point>::const_iterator ConstIterator;

  ASSERT(Domain::Space::dimension == 3);

  display.createNewCubeList( s.className());
  for ( ConstIterator it = s.begin();
        it != s.end();
        ++it )
  {
    DGtal::Z3i::RealPoint rp = display.embed((*it) );
    display.addCube(rp[0], rp[1], rp[2], display.getFillColor());
  }
}

template<typename Domain, typename Space, typename KSpace>
inline
void DGtal::Display3DFactory::drawAsGrid( Display3D<Space, KSpace> & display,
                                          const DGtal::DigitalSetBySTLSet<Domain> & s )
{
  typedef typename Domain::Point Point;
  typedef typename Domain::Point::Component Component;
  typedef typename std::set<Point>::const_iterator ConstIterator;

  ASSERT(Domain::Space::dimension == 3);

  for ( ConstIterator it = s.begin();
        it != s.end();
        ++it )
  {
    DGtal::Z3i::RealPoint rp = display.embed((*it) );
    display.addBall(rp[0], rp[1], rp[2], display.getFillColor());
  }
}

template<typename Domain, typename Space, typename KSpace>
inline
void DGtal::Display3DFactory::draw( Display3D<Space, KSpace> & display,
                                    const DGtal::DigitalSetBySTLSet<Domain> & s )
{
  ASSERT(Domain::Space::dimension == 3);

  std::string mode = display.getMode( s.className() );
  ASSERT( (mode=="Paving" || mode=="PavingTransp" || mode=="Grid" || mode=="Both" || mode=="") );

  if ( mode == "Paving" || ( mode == "" ) )
    drawAsPaving( display, s );
  else if ( mode == "PavingTransp" )
    drawAsPavingTransparent( display, s );
  else if ( mode == "Grid" )
    drawAsGrid( display, s );
  else if ( ( mode == "Both" ) )
  {
    drawAsPaving( display, s );
    drawAsGrid( display, s );
  }
}
// DigitalSetBySTLSet


// DigitalSetBySTLVector
template<typename Domain, typename Space, typename KSpace>
inline
void DGtal::Display3DFactory::drawAsPavingTransparent( Display3D<Space, KSpace> & display,
                                                       const DGtal::DigitalSetBySTLVector<Domain> & v )
{
  typedef typename Domain::Point Point;
  typedef typename Domain::Point::Component Component;
  typedef typename std::vector<Point>::const_iterator ConstIterator;

  ASSERT(Domain::Space::dimension == 3);

  display.createNewCubeList( v.className());
  for ( ConstIterator it = v.begin();
        it != v.end();
        ++it )
  {
    DGtal::Z3i::RealPoint rp = display.embed((*it) );
    display.addCube(rp[0], rp[1], rp[2], display.getFillColor());
  }
}

template<typename Domain, typename Space, typename KSpace>
inline
void DGtal::Display3DFactory::drawAsPaving( Display3D<Space, KSpace> & display,
                                            const DGtal::DigitalSetBySTLVector<Domain> & v )
{
  typedef typename Domain::Point Point;
  typedef typename Domain::Point::Component Component;
  typedef typename std::vector<Point>::const_iterator ConstIterator;

  ASSERT(Domain::Space::dimension == 3);

  display.createNewCubeList( v.className());
  for ( ConstIterator it = v.begin();
        it != v.end();
        ++it )
  {
    DGtal::Z3i::RealPoint rp = display.embed((*it) );
    display.addCube(rp[0],rp[1],rp[2], display.getFillColor());
  }
}

template<typename Domain, typename Space, typename KSpace>
inline
void DGtal::Display3DFactory::drawAsGrid( Display3D<Space, KSpace> & display,
                                          const DGtal::DigitalSetBySTLVector<Domain> & v )
{
  typedef typename Domain::Point Point;
  typedef typename std::vector<Point>::const_iterator ConstIterator;
  typedef typename Domain::Point::Component Component;

  ASSERT(Domain::Space::dimension == 3);

  for ( ConstIterator it = v.begin();
        it != v.end();
        ++it )
  {
    DGtal::Z3i::RealPoint rp = display.embed((*it) );
    display.addBall(rp[0], rp[1], rp[2], display.getFillColor());
  }
}

template<typename Domain, typename Space, typename KSpace>
inline
void DGtal::Display3DFactory::draw( Display3D<Space, KSpace> & display,
                                    const DGtal::DigitalSetBySTLVector<Domain> & v )
{
  ASSERT(Domain::Space::dimension == 3);

  std::string mode = display.getMode( v.className() );
  ASSERT( (mode=="Paving" || mode=="PavingTransp" || mode=="Grid" || mode=="Both" || mode=="") );

  if ( mode == "Paving" || ( mode == "" ) )
    drawAsPaving( display, v );
  else if ( mode == "PavingTransp" )
    drawAsPavingTransparent( display, v );
  else if ( mode == "Grid" )
    drawAsGrid( display, v );
  else if ( ( mode == "Both" ) )
  {
    drawAsPaving( display, v);
    drawAsGrid( display, v );
  }
}
// DigitalSetBySTLVector


// HyperRectDomain
template<typename TSpace, typename Space, typename KSpace>
inline
void DGtal::Display3DFactory::drawAsBoundingBox( Display3D<Space, KSpace> & display,
                                                 const DGtal::HyperRectDomain<TSpace> & h )
{
  ASSERT(TSpace::dimension == 2 || TSpace::dimension == 3 || "drawAsBoundingBox-NOT-YET-IMPLEMENTED-in-ND");

  DGtal::Z3i::RealPoint upperBound;
  DGtal::Z3i::RealPoint lowerBound;

  if (TSpace::dimension == 3)
  {
    upperBound = display.embed( DGtal::Z3i::Point(h.myUpperBound[0], h.myUpperBound[1], h.myUpperBound[2]));
    lowerBound = display.embed( DGtal::Z3i::Point(h.myLowerBound[0], h.myLowerBound[1], h.myLowerBound[2]));
  }
  if (TSpace::dimension == 2)
  {
    upperBound = display.embed( DGtal::Z3i::Point(h.myUpperBound[0], h.myUpperBound[1], 0));
    lowerBound = display.embed( DGtal::Z3i::Point(h.myLowerBound[0], h.myLowerBound[1], 0));
  }

  (h.myLowerBound);

  DGtal::Color colDef(250,250,250,10);
  double shiftSize=0.01;
  if (TSpace::dimension == 3)
  {
    //Z upper face
    display.addQuad(upperBound[0]+(0.5+shiftSize),
        upperBound[1]+(0.5+shiftSize),
        upperBound[2]+(0.5+shiftSize),
        lowerBound[0]-(0.5+shiftSize),
        upperBound[1]+(0.5+shiftSize),
        upperBound[2]+(0.5+shiftSize),
        lowerBound[0]-(0.5+shiftSize),
        lowerBound[1]-(0.5+shiftSize),
        upperBound[2]+(0.5+shiftSize),
        upperBound[0]+(0.5+shiftSize),
        lowerBound[1]-(0.5+shiftSize),
        upperBound[2]+(0.5+shiftSize),
        colDef);
    //Z lower face
    display.addQuad(upperBound[0]+(0.5+shiftSize),
        upperBound[1]+(0.5+shiftSize),
        lowerBound[2]-(0.5+shiftSize),
        upperBound[0]+(0.5+shiftSize),
        lowerBound[1]-(0.5+shiftSize),
        lowerBound[2]-(0.5+shiftSize),
        lowerBound[0]-(0.5+shiftSize),
        lowerBound[1]-(0.5+shiftSize),
        lowerBound[2]-(0.5+shiftSize),
        lowerBound[0]-(0.5+shiftSize),
        upperBound[1]+(0.5+shiftSize),
        lowerBound[2]-(0.5+shiftSize),
        colDef);
    //Y upper face
    display.addQuad(upperBound[0]+(0.5+shiftSize),
        upperBound[1]+(0.5+shiftSize),
        upperBound[2]+(0.5+shiftSize),
        upperBound[0]+(0.5+shiftSize),
        upperBound[1]+(0.5+shiftSize),
        lowerBound[2]-(0.5+shiftSize),
        lowerBound[0]-(0.5+shiftSize),
        upperBound[1]+(0.5+shiftSize),
        lowerBound[2]-(0.5+shiftSize),
        lowerBound[0]-(0.5+shiftSize),
        upperBound[1]+(0.5+shiftSize),
        upperBound[2]+(0.5+shiftSize),
        colDef);
    //Y lower face
    display.addQuad(upperBound[0]+(0.5+shiftSize),
        lowerBound[1]-(0.5+shiftSize),
        upperBound[2]+(0.5+shiftSize),
        lowerBound[0]-(0.5+shiftSize),
        lowerBound[1]-(0.5+shiftSize),
        upperBound[2]+(0.5+shiftSize),
        lowerBound[0]-(0.5+shiftSize),
        lowerBound[1]-(0.5+shiftSize),
        lowerBound[2]-(0.5+shiftSize),
        upperBound[0]+(0.5+shiftSize),
        lowerBound[1]-(0.5+shiftSize),
        lowerBound[2]-(0.5+shiftSize),
        colDef);
    // X upper face
    display.addQuad(upperBound[0]+(0.5+shiftSize),
        upperBound[1]+(0.5+shiftSize),
        upperBound[2]+(0.5+shiftSize),
        upperBound[0]+(0.5+shiftSize),
        lowerBound[1]-(0.5+shiftSize),
        upperBound[2]+(0.5+shiftSize),
        upperBound[0]+(0.5+shiftSize),
        lowerBound[1]-(0.5+shiftSize),
        lowerBound[2]-(0.5+shiftSize),
        upperBound[0]+(0.5+shiftSize),
        upperBound[1]+(0.5+shiftSize),
        lowerBound[2]-(0.5+shiftSize),
        colDef);
    // X lower face
    display.addQuad(lowerBound[0]-(0.5+shiftSize),
        upperBound[1]+(0.5+shiftSize),
        upperBound[2]+(0.5+shiftSize),
        lowerBound[0]-(0.5+shiftSize),
        upperBound[1]+(0.5+shiftSize),
        lowerBound[2]-(0.5+shiftSize),
        lowerBound[0]-(0.5+shiftSize),
        lowerBound[1]-(0.5+shiftSize),
        lowerBound[2]-(0.5+shiftSize),
        lowerBound[0]-(0.5+shiftSize),
        lowerBound[1]-(0.5+shiftSize),
        upperBound[2]+(0.5+shiftSize),
        colDef);
  }
}

template<typename TSpace, typename Space, typename KSpace>
inline
void DGtal::Display3DFactory::drawAsGrid( Display3D<Space, KSpace> & display,
                                          const DGtal::HyperRectDomain<TSpace> & h )
{
  typedef typename TSpace::Integer Integer;

  ASSERT(TSpace::dimension == 3 || "drawAsGrid-NOT-YET-IMPLEMENTED-in-ND");

  if (TSpace::dimension == 3)
  {
    // Face XY
    for (int64_t z = NumberTraits<Integer>::castToInt64_t(h.myLowerBound[2]);
         z <= NumberTraits<Integer>::castToInt64_t(h.myUpperBound[2]); z++)
    {
      for (int64_t x = NumberTraits<Integer>::castToInt64_t(h.myLowerBound[0]);
           x <= NumberTraits<Integer>::castToInt64_t(h.myUpperBound[0]); x++)
      {
        DGtal::Z3i::RealPoint rp1 = display.embed( DGtal::Z3i::Point(x, h.myLowerBound[1], z) );
        DGtal::Z3i::RealPoint rp2 = display.embed( DGtal::Z3i::Point(x, h.myUpperBound[1], z) );

        display.addLine( rp1[0], rp1[1], rp1[2], rp2[0], rp2[1], rp2[2], display.getLineColor() );
      }
      for (int64_t y = NumberTraits<Integer>::castToInt64_t(h.myLowerBound[1]);
           y <= NumberTraits<Integer>::castToInt64_t(h.myUpperBound[1]); y++)
      {
        DGtal::Z3i::RealPoint rp1 = display.embed( DGtal::Z3i::Point(h.myLowerBound[0], y, z) );
        DGtal::Z3i::RealPoint rp2 = display.embed( DGtal::Z3i::Point(h.myUpperBound[0], y, z) );

        display.addLine( rp1[0], rp1[1], rp1[2], rp2[0], rp2[1], rp2[2], display.getLineColor() );
      }
    }

    // Faces XZ
    for (int64_t y = NumberTraits<Integer>::castToInt64_t(h.myLowerBound[1]);
         y <= NumberTraits<Integer>::castToInt64_t(h.myUpperBound[1]); y++)
    {
      for (int64_t x = NumberTraits<Integer>::castToInt64_t(h.myLowerBound[0]);
           x <= NumberTraits<Integer>::castToInt64_t(h.myUpperBound[0]); x++)
      {
        DGtal::Z3i::RealPoint rp1 = display.embed( DGtal::Z3i::Point(x, y, h.myLowerBound[2]) );
        DGtal::Z3i::RealPoint rp2 = display.embed( DGtal::Z3i::Point(x, y, h.myLowerBound[2]) );

        display.addLine( rp1[0], rp1[1], rp1[2], rp2[0], rp2[1], rp2[2], display.getLineColor() );
      }
      for (int64_t z = NumberTraits<Integer>::castToInt64_t(h.myLowerBound[2]);
           z <= NumberTraits<Integer>::castToInt64_t(h.myUpperBound[2]); z++)
      {
        DGtal::Z3i::RealPoint rp1 = display.embed( DGtal::Z3i::Point(h.myLowerBound[0], y, z) );
        DGtal::Z3i::RealPoint rp2 = display.embed( DGtal::Z3i::Point(h.myUpperBound[0], y, z) );

        display.addLine( rp1[0], rp1[1], rp1[2], rp2[0], rp2[1], rp2[2], display.getLineColor() );
      }
    }

    // Faces YZ
    for (int64_t x = NumberTraits<Integer>::castToInt64_t(h.myLowerBound[0]);
         x <= NumberTraits<Integer>::castToInt64_t(h.myUpperBound[0]); x++)
    {
      for (int64_t y = NumberTraits<Integer>::castToInt64_t(h.myLowerBound[1]);
           y <= NumberTraits<Integer>::castToInt64_t(h.myUpperBound[1]); y++)
      {
        DGtal::Z3i::RealPoint rp1 = display.embed( DGtal::Z3i::Point(x, y, h.myLowerBound[2]) );
        DGtal::Z3i::RealPoint rp2 = display.embed( DGtal::Z3i::Point(x, y, h.myUpperBound[2]) );

        display.addLine( rp1[0], rp1[1], rp1[2], rp2[0], rp2[1], rp2[2], display.getLineColor() );
      }
      for (int64_t z = NumberTraits<Integer>::castToInt64_t(h.myLowerBound[2]);
           z <= NumberTraits<Integer>::castToInt64_t(h.myUpperBound[2]); z++)
      {
        DGtal::Z3i::RealPoint rp1 = display.embed( DGtal::Z3i::Point(x, h.myLowerBound[1], z) );
        DGtal::Z3i::RealPoint rp2 = display.embed( DGtal::Z3i::Point(x, h.myLowerBound[1], z) );

        display.addLine( rp1[0], rp1[1], rp1[2], rp2[0], rp2[1], rp2[2], display.getLineColor() );
      }
    }
  }
}

template<typename TSpace, typename Space, typename KSpace>
inline
void DGtal::Display3DFactory::drawAsPavingBalls( Display3D<Space, KSpace> & display,
                                                 const DGtal::HyperRectDomain<TSpace> & h )
{
  typedef typename TSpace::Integer Integer;

  ASSERT(TSpace::dimension == 3 || "drawAsPavingPoints-NOT-YET-IMPLEMENTED-in-ND");
  if (TSpace::dimension == 3)
  {
    // Face XY
    for (int64_t z = NumberTraits<Integer>::castToInt64_t(h.myLowerBound[2]);
         z <= NumberTraits<Integer>::castToInt64_t(h.myUpperBound[2]); z++)
    {
      for (int64_t x = NumberTraits<Integer>::castToInt64_t(h.myLowerBound[0]);
           x <= NumberTraits<Integer>::castToInt64_t(h.myUpperBound[0]); x++)
      {

        for (int64_t y = NumberTraits<Integer>::castToInt64_t(h.myLowerBound[1]);
             y <= NumberTraits<Integer>::castToInt64_t(h.myUpperBound[1]); y++)
        {
          DGtal::Z3i::RealPoint rp = display.embed( DGtal::Z3i::Point(x, y, z) );
          display.addBall(rp[0], rp[1], rp[2], DGtal::Color(255, 0 ,0));
        }
      }
    }
  }
}

template<typename TSpace, typename Space, typename KSpace>
inline
void DGtal::Display3DFactory::drawAsPaving( Display3D<Space, KSpace> & display,
                                            const DGtal::HyperRectDomain<TSpace> & h )
{
  typedef typename TSpace::Integer Integer;

  ASSERT(TSpace::dimension == 3 || "drawAsPaving-NOT-YET-IMPLEMENTED-in-ND");

  if (TSpace::dimension == 3)
  {
    // Face XY
    for (int64_t z = NumberTraits<Integer>::castToInt64_t(h.myLowerBound[2]);
         z <= NumberTraits<Integer>::castToInt64_t(h.myUpperBound[2]); z++)
    {
      for (int64_t x = NumberTraits<Integer>::castToInt64_t(h.myLowerBound[0]);
           x <= NumberTraits<Integer>::castToInt64_t(h.myUpperBound[0]); x++)
      {
        for (int64_t y = NumberTraits<Integer>::castToInt64_t(h.myLowerBound[1]);
             y <= NumberTraits<Integer>::castToInt64_t(h.myUpperBound[1]); y++)
        {
          DGtal::Z3i::RealPoint rp = display.embed( DGtal::Z3i::Point(x, y, z) );
          rp[0]+=0.5;
          rp[1]+=0.5;
          rp[2]+=0.5;
          //a transparent color for the paving
          display.addCube(rp[0], rp[1], rp[2], Color(255, 255 ,255, 15),1.0);
        }
      }
    }
  }
}


template<typename TSpace, typename Space, typename KSpace>
inline
void
DGtal::Display3DFactory::draw( Display3D<Space, KSpace> & display, const DGtal::HyperRectDomain<TSpace> & aDomain )
{
  std::string mode = display.getMode( aDomain.className() );

  ASSERT((mode=="" || mode=="Grid" || mode=="Paving"|| mode=="PavingPoints"|| mode=="PavingGrids" ||
          mode=="BoundingBox")||
         ("DGtal::Display3DFactory::draw( Display3DD<Space, KSpace> & display, const DGtal::HyperRectDomain<TSpace> & aDomain ): Unknown mode "+mode)=="");

  /*
  if ( mode == "BoundingBox" )
  {
    display.createNewLineList(aDomain.className());
    drawAsBoundingBox( display, aDomain );
  }else if( ( mode == "" ) || (mode == "Grid"))
  {
    display.createNewLineList(aDomain.className());
    drawAsGrid( display, aDomain );
  }
  else if ( mode == "Paving" )
  {
    display.createNewCubeList( aDomain.className());
  }
  */

  ASSERT((TSpace::dimension==3)|| (TSpace::dimension==2));
  ASSERT((TSpace::dimension!=3) || (mode=="" || mode=="Grid" || mode=="Paving"|| mode=="PavingPoints"|| mode=="PavingGrids" ||
                                    mode=="BoundingBox")||
         ("DGtal::Display3DFactory::draw( Display3D<Space, KSpace> & display, const DGtal::HyperRectDomain<TSpace> & aDomain ): Unknown mode "+mode)=="");
  ASSERT((TSpace::dimension!=2) || (mode=="" || mode=="BoundingBox" || mode=="Grid") ||
         ("DGtal::Display3DFactory::draw( Display3D<Space, KSpace> & display, const DGtal::HyperRectDomain<TSpace> & aDomain ): Unknown mode "+mode)=="");

  if(TSpace::dimension == 2)
  {
    if (mode=="")
      mode="BoundingBox";
<<<<<<< HEAD
    display.addImage2DDomainD3D(h, mode);
  }else if (  mode == "BoundingBox"  ){
    display.createNewLineList(h.className());
    drawAsBoundingBox( display, h );
  }else if(( mode == "" ) ||  (mode == "Grid")){
    display.createNewLineList(h.className());
    drawAsGrid( display, h );
  } else if ( mode == "Paving" ){
    display.createNewVoxelList(false, h.className());

    drawAsPaving( display, h );

  } else if ( mode == "PavingPoints" ){
    display.createNewPointList(h.className());
    drawAsPavingPoints( display, h );

  }else if ( mode == "PavingGrids" ){
    display.createNewLineList(h.className());
    display.createNewVoxelList(false, h.className());
    drawAsGrid( display, h );
    drawAsPaving( display, h );
=======
  }else if ( mode == "BoundingBox" )
  {
    display.createNewLineList(aDomain.className());
    drawAsBoundingBox( display, aDomain );
  }else if(( mode == "" ) || (mode == "Grid"))
  {
    display.createNewLineList(aDomain.className());
    drawAsGrid( display, aDomain );
  } else if ( mode == "Paving" )
  {
    display.createNewCubeList(aDomain.className());
    drawAsPaving( display, aDomain );
  } else if ( mode == "PavingPoints" )
  {
    display.createNewBallList(aDomain.className());
    drawAsPavingBalls( display, aDomain );
  }else if ( mode == "PavingGrids" )
  {
    display.createNewLineList(aDomain.className());
    display.createNewCubeList( aDomain.className());
    drawAsGrid( display, aDomain );
    drawAsPaving( display, aDomain );
>>>>>>> cd00816f
  }
}
// HyperRectDomain


// KhalimskyCell
template < DGtal::Dimension dim, typename TInteger , typename Space, typename KSpace>
inline
void DGtal::Display3DFactory::draw( Display3D<Space, KSpace> & display,
                                    const DGtal::KhalimskyCell<dim, TInteger> & k )
{
  ASSERT(dim == 3);
  DGtal::Color fillColorSave = display.getFillColor();
  std::string mode = display.getMode( k.className() );
  ASSERT((mode=="" || mode=="Highlighted" || mode=="Transparent"|| mode=="Basic"|| mode=="Illustration"||mode=="IllustrationCustomColor")||
         ("DGtal::Display3DFactory::draw( Display3D<Space, KSpace> & display, const DGtal::KhalimskyCell<dim, TInteger> & k ): Unknown mode "+mode)=="");
  // used to display surfels located at a same position.
  double factorVolSurfel=1.0;
  bool basicMode=false;
  if(mode=="Highlighted")
  {
    factorVolSurfel = 1.1;
    display.setFillColor(DGtal::Color(255, 50, 50, 255));
  }else if(mode=="Transparent")
  {
    display.setFillColor(DGtal::Color(180, 180, 250, 25));
  }else if(mode=="Basic")
  {
    basicMode=true;
  }

  DGtal::Z3i::RealPoint rp = display.embedK( k );
  bool xodd = ( NumberTraits<TInteger>::castToInt64_t(k.myCoordinates[ 0 ]) & 1 );
  bool yodd = ( NumberTraits<TInteger>::castToInt64_t(k.myCoordinates[ 1 ]) & 1 );
  bool zodd = ( NumberTraits<TInteger>::castToInt64_t(k.myCoordinates[ 2 ]) & 1 );
  unsigned int spaceDim= (xodd ? 1:0) + (yodd ? 1:0) + (zodd ? 1:0);

  switch (spaceDim) {
  case 0:

    if(mode!=""&& mode!="IllustrationCustomColor")
    {
      display.setFillColor(DGtal::Color(200, 200, 20, 255));
    }

    display.addBall(rp[0], rp[1], rp[2], display.getFillColor(), 0.05);
    break;
  case 1:
    if(mode!=""&& mode!="IllustrationCustomColor")
    {
      display.setFillColor(DGtal::Color(20, 20, 200, 255));
    }

    display.addCylinder(rp[0]- (xodd? 0.5:0 ), rp[1]- (yodd? 0.5:0 ), rp[2]- (zodd? 0.5:0 ), rp[0]+ (xodd? 0.5:0 ),rp[1]+ (yodd? 0.5:0 ), rp[2]+ (zodd? 0.5:0 ));
    break;
  case 2:
    if(mode!="" && mode!="IllustrationCustomColor")
    {
      display.setFillColor(DGtal::Color(20, 200, 200, 255));
    }
    display.addSurfelPrism(rp[0]+(xodd? 0:0.5 ), rp[1]+(yodd? 0:0.5 ), rp[2]+(zodd? 0:0.5 ),! xodd, !yodd, !zodd, factorVolSurfel,1.0, false, false);
    break;
  case 3:
    if(mode!="" && mode!="IllustrationCustomColor")
    {
      display.setFillColor(DGtal::Color(255, 180, 250, 255));
    }
    if(mode=="Illustration"|| mode=="IllustrationCustomColor")
    {
      display.createNewCubeList("khalimsky cell");
     display.addCube(rp[0], rp[1], rp[2], display.getFillColor(),0.80);
    }else{
      display.createNewCubeList("khalimsky cell");
      display.addCube(rp[0], rp[1], rp[2], display.getFillColor(),0.90);
    }
    break;
  }
  display.setFillColor(fillColorSave);
}
// KhalimskyCell


// SignedKhalimskyCell
template< DGtal::Dimension dim, typename TInteger , typename Space, typename KSpace>
inline
void DGtal::Display3DFactory::draw( Display3D<Space, KSpace> & display,
                                    const DGtal::SignedKhalimskyCell<dim, TInteger> & sk )
{

  ASSERT(dim == 3);
  DGtal::Color fillColorSave = display.getFillColor();
  std::string mode = display.getMode( sk.className() );
  ASSERT((mode=="" || mode=="Highlighted" || mode=="Transparent" || mode=="Basic" || mode=="Illustration" || mode=="IllustrationCustomColor")||
         ("DGtal::Display3DFactory::draw( Display3D<Space, KSpace> & display, const DGtal::SignedKhalimskyCell<dim, TInteger> & sk ): Unknown mode "+mode)=="");
  // used to display surfels located at a same position.
  double factorVolSurfel=1.0;
  bool basicMode=false;
  if(mode=="Highlighted")
  {
    factorVolSurfel = 1.2;
    display.setFillColor(DGtal::Color(255, 50, 50, 255));
  }else if(mode=="Transparent")
  {
    display.setFillColor(DGtal::Color(180, 180, 250, 25));
  }else if(mode=="Basic")
  {
    basicMode=true;
  }

  DGtal::Z3i::RealPoint rps = display.embedKS( sk );
  bool xodd = ( sk.myCoordinates[ 0 ] & 1 );
  bool yodd = ( sk.myCoordinates[ 1 ] & 1 );
  bool zodd = ( sk.myCoordinates[ 2 ] & 1 );
  unsigned int spaceDim= (xodd ? 1:0) + (yodd ? 1:0) + (zodd ? 1:0);
  // pointel

  switch (spaceDim)
  {
  case 0:
    if(mode!="" && mode!="IllustrationCustomColor")
    {
      if( sk.myPositive)
        display.setFillColor(DGtal::Color(20, 20, 250, 255));
      else
        display.setFillColor(DGtal::Color(20, 20, 150, 255));
    }
    display.addBall(rps[0], rps[1], rps[2],display.getFillColor(), 0.05);
    break;
  case 1:
    if(mode!="" && mode!="IllustrationCustomColor")
    {
      display.setFillColor(DGtal::Color(200, 20, 200, 255));
    }
    if (sk.myPositive)
    {
      display.addCone(rps[0]- (xodd? 0.5:0 ), rps[1]- (yodd? 0.5:0 ), rps[2]- (zodd? 0.5:0 ), rps[0]+ (xodd? 0.5:0 ),rps[1]+ (yodd? 0.5:0 ), rps[2]+ (zodd? 0.5:0 ));
    }
    else
    {
      display.addCone(rps[0]+ (xodd? 0.5:0 ), rps[1]+ (yodd? 0.5:0 ), rps[2]+ (zodd? 0.5:0 ), rps[0]- (xodd? 0.5:0 ),rps[1]- (yodd? 0.5:0 ), rps[2]- (zodd? 0.5:0 ));
    }
    break;
  case 2:
    display.addSurfelPrism(rps[0]+(xodd? 0:0.5 ), rps[1]+(yodd? 0:0.5 ), rps[2]+(zodd? 0:0.5 ),! xodd, !yodd, !zodd, factorVolSurfel,1.0, true, sk.myPositive );
    break;
  case 3:
    if(mode!="" && mode!="IllustrationCustomColor")
    {
      if( sk.myPositive)
      {
        display.setFillColor(DGtal::Color(200, 20, 20, 255));
      }else
      {
        display.setFillColor(DGtal::Color(20, 200, 20, 255));
      }
    }
    if(mode=="Illustration"|| mode=="IllustrationCustomColor")
    {
      //KSCube
      display.createNewCubeList("signed khalimsky cell");
      display.addCube(rps[0], rps[1], rps[2], display.getFillColor(), 0.80);
    }else
    {
      display.createNewCubeList("signed khalimsky cell");
      display.addCube(rps[0], rps[1], rps[2], display.getFillColor(), 0.90 );
    }
    break;
  }
  display.setFillColor(fillColorSave);
}
// SignedKhalimskyCell



// Object
template <typename TDigitalTopology, typename TDigitalSet, typename Space, typename KSpace>
inline
void DGtal::Display3DFactory::drawWithAdjacencies( Display3D<Space, KSpace> & display,
                                                   const DGtal::Object<TDigitalTopology, TDigitalSet> & o )
{
  typedef typename TDigitalSet::Point Point;

  typedef typename TDigitalSet::Domain Domain;
  typedef
  typename DigitalSetSelector < Domain,
      SMALL_DS + HIGH_ITER_DS >::Type SmallSet;
  typedef Object<TDigitalTopology, SmallSet> SmallObject;

  Point p;
  for (typename TDigitalSet::ConstIterator it = o.pointSet().begin();
       it != o.pointSet().end();
       ++it)
  {
    //Brute-force scan of the neighborhood.
    SmallObject neig = o.properNeighborhood(*it);
    for (typename SmallObject::DigitalSet::ConstIterator it2 = neig.pointSet().begin();
         it2 != neig.pointSet().end();
         ++it2)
    {
      p = (*it2) - (*it);
      draw(display, p, (*it));
    }
  }
}

template <typename TDigitalTopology, typename TDigitalSet, typename Space, typename KSpace>
inline
void DGtal::Display3DFactory::draw( Display3D<Space, KSpace> & display,
                                    const DGtal::Object<TDigitalTopology, TDigitalSet> & o )
{
  std::string mode = display.getMode( o.className() );
  if ( mode == "Basic" || mode == "" )
    draw( display, o.pointSet() );
  else if ( mode == "PavingTransp" )
  {
    drawAsPavingTransparent( display, o.pointSet() );

  }
  else if ( mode == "DrawAdjacencies" )
  {
    draw( display, o.pointSet() );
    drawWithAdjacencies( display, o );
  }
  else
    ASSERT(false && (("DGtal::Display3DFactory::draw( Display3D<Space, KSpace> & display, const DGtal::Object<TDigitalTopology, TDigitalSet> & o ): Unknown mode " + mode) == ""));
}
// Object


// PointVector
template<DGtal::Dimension dim, typename TComponent, typename Space, typename KSpace>
inline
void DGtal::Display3DFactory::drawAsGrid( Display3D<Space, KSpace> & display,
                                          const DGtal::PointVector<dim,TComponent> & p )
{
  ASSERT(dim == 3);
  DGtal::Z3i::RealPoint rp = display.embed( p );
  display.addBall( rp[0], rp[1], rp[2], display.getLineColor());
}

template<DGtal::Dimension dim, typename TComponent, typename Space, typename KSpace>
inline
void DGtal::Display3DFactory::drawAsPaving( Display3D<Space, KSpace> & display,
                                            const DGtal::PointVector<dim,TComponent> & p )
{
  ASSERT(dim == 3);

  DGtal::Z3i::RealPoint rp = display.embed( p );
  display.addCube(rp[0], rp[1], rp[2], display.getFillColor());
}

template<DGtal::Dimension dim, typename TComponent, typename Space, typename KSpace>
inline
void DGtal::Display3DFactory::drawAsPavingWired( Display3D<Space, KSpace> & display,
                                                 const DGtal::PointVector<dim,TComponent> & p )
{
  ASSERT(dim == 3);

  DGtal::Z3i::RealPoint rp = display.embed( p );
  display.addCube(rp[0], rp[1], rp[2], display.getFillColor());
  display.addLine(rp[0]-0.5, rp[1]-0.5, rp[2]-0.5, rp[0]+0.5, rp[1]-0.5, rp[2]-0.5, DGtal::Color(0,0,0));
  display.addLine(rp[0]+0.5, rp[1]-0.5, rp[2]-0.5, rp[0]+0.5, rp[1]+0.5, rp[2]-0.5, DGtal::Color(0,0,0));
  display.addLine(rp[0]+0.5, rp[1]+0.5, rp[2]-0.5, rp[0]-0.5, rp[1]+0.5, rp[2]-0.5, DGtal::Color(0,0,0));
  display.addLine(rp[0]-0.5, rp[1]+0.5, rp[2]-0.5, rp[0]-0.5, rp[1]-0.5, rp[2]-0.5, DGtal::Color(0,0,0));

  display.addLine(rp[0]-0.5, rp[1]-0.5, rp[2]+0.5, rp[0]+0.5, rp[1]-0.5, rp[2]+0.5, DGtal::Color(0,0,0));
  display.addLine(rp[0]+0.5, rp[1]-0.5, rp[2]+0.5, rp[0]+0.5, rp[1]+0.5, rp[2]+0.5, DGtal::Color(0,0,0));
  display.addLine(rp[0]+0.5, rp[1]+0.5, rp[2]+0.5, rp[0]-0.5, rp[1]+0.5, rp[2]+0.5, DGtal::Color(0,0,0));
  display.addLine(rp[0]-0.5, rp[1]+0.5, rp[2]+0.5, rp[0]-0.5, rp[1]-0.5, rp[2]+0.5, DGtal::Color(0,0,0));

  display.addLine(rp[0]-0.5, rp[1]-0.5, rp[2]-0.5, rp[0]-0.5, rp[1]-0.5, rp[2]+0.5, DGtal::Color(0,0,0));
  display.addLine(rp[0]+0.5, rp[1]-0.5, rp[2]-0.5, rp[0]+0.5, rp[1]-0.5, rp[2]+0.5, DGtal::Color(0,0,0));
  display.addLine(rp[0]+0.5, rp[1]+0.5, rp[2]-0.5, rp[0]+0.5, rp[1]+0.5, rp[2]+0.5, DGtal::Color(0,0,0));
  display.addLine(rp[0]-0.5, rp[1]+0.5, rp[2]-0.5, rp[0]-0.5, rp[1]+0.5, rp[2]+0.5, DGtal::Color(0,0,0));
}

template<DGtal::Dimension dim, typename TComponent, typename Space, typename KSpace>
inline
void DGtal::Display3DFactory::draw( Display3D<Space, KSpace> & display,
                                    const DGtal::PointVector<dim,TComponent> & p )
{
  ASSERT(dim == 3);

  std::string mode = display.getMode( p.className() );
  ASSERT( (mode=="Paving" || mode=="Grid" || mode=="Both" || mode=="PavingWired"|| mode=="") );

  if ( mode == "Paving" || ( mode == "" ) )
    drawAsPaving( display, p );
  else if ( mode == "Grid" )
    drawAsGrid( display, p );
  else if ( ( mode == "Both" ) )
  {
    drawAsPaving( display, p );
    drawAsGrid( display, p );
  }
  else if( mode=="PavingWired")
  {
    drawAsPavingWired( display, p );
  }
}

template<DGtal::Dimension dim, typename TComponent, typename Space, typename KSpace>
inline
void DGtal::Display3DFactory::draw( Display3D<Space, KSpace> & display,
                                    const DGtal::PointVector<dim,TComponent> & p,
                                    const DGtal::PointVector<dim,TComponent> & aPoint )
{
  ASSERT(dim == 3);

  DGtal::Z3i::RealPoint rp = display.embed(p );
  DGtal::Z3i::RealPoint rpa = display.embed(aPoint );
  display.addLine(rpa[0], rpa[1], rpa[2], rpa[0] + rp[0], rpa[1] + rp[1], rpa[2] + rp[2]);
}
// PointVector


// GridCurve
template< typename TKSpace , typename Space, typename KSpace>
inline
void DGtal::Display3DFactory::draw( Display3D<Space, KSpace> & display,
                                    const DGtal::GridCurve<TKSpace> & gc)
{
  typedef typename DGtal::GridCurve<TKSpace>::SCellsRange Range;
  Range r = gc.getSCellsRange();
  for ( typename Range::ConstIterator it = r.begin(), itEnd = r.end();
        it != itEnd; ++it )
  {
    draw( display, *it );
  }
}
// GridCurve

// SCellsRange
template <typename TIterator, typename TSCell, typename Space, typename KSpace>
inline
void DGtal::Display3DFactory::draw( Display3D<Space, KSpace> & display,
                                    const DGtal::ConstRangeAdapter<TIterator, DGtal::DefaultFunctor, TSCell> & object )
{
  typedef DGtal::ConstRangeAdapter<TIterator, DGtal::DefaultFunctor, TSCell> Range;
  typedef typename Range::ConstIterator ConstIterator;

  ConstIterator it ( object.begin() );
  ConstIterator itEnd ( object.end() );
  for( ; it != itEnd; ++it)
  {
    draw( display, *it);
  }
}
// SCellsRange

// PointsRange
template <typename TIterator, typename TKSpace, typename Space, typename KSpace>
inline
void DGtal::Display3DFactory::draw( Display3D<Space, KSpace> & display,
                                    const DGtal::ConstRangeAdapter<TIterator, SCellToPoint<TKSpace>, typename TKSpace::Point> & object )
{
  typedef ConstRangeAdapter<TIterator, SCellToPoint<TKSpace>, typename TKSpace::Point> Range;
  typedef typename Range::ConstIterator ConstIterator;

  ConstIterator it ( object.begin() );
  ConstIterator itEnd ( object.end() );
  for( ; it != itEnd; ++it)
  {
    display << SetMode3D(it->className(),"Paving");
    display << *it;
  }
}
// PointsRange

// MidPointsRange
template <typename TIterator, typename TKSpace, typename Space, typename KSpace>
inline
void DGtal::Display3DFactory::draw( Display3D<Space, KSpace> & display,
                                    const DGtal::ConstRangeAdapter<TIterator, SCellToMidPoint<TKSpace>,
                                    typename TKSpace::Space::RealPoint> & object )
{
  typedef typename TKSpace::Space::RealPoint RPoint;
  typedef ConstRangeAdapter<TIterator, SCellToMidPoint<TKSpace>, RPoint > Range;
  typedef typename Range::ConstIterator ConstIterator;

  ConstIterator it ( object.begin() );
  ConstIterator itEnd ( object.end() );
  for( ; it != itEnd; ++it)
  {
    display << SetMode3D(it->className(),"Grid");
    display << *it;
  }
}
// MidPointsRange

// ArrowsRange
template <typename TIterator, typename TKSpace, typename Space, typename KSpace>
inline
void DGtal::Display3DFactory::draw( Display3D<Space, KSpace> & display,
                                    const DGtal::ConstRangeAdapter<TIterator, SCellToArrow<TKSpace>,
                                    std::pair<typename TKSpace::Point, typename TKSpace::Vector> > & object )
{
  typedef typename TKSpace::Point Point;
  typedef typename TKSpace::Vector Vector;
  typedef std::pair<Point, Vector> Arrow;
  typedef ConstRangeAdapter<TIterator, SCellToArrow<TKSpace>, Arrow > Range;
  typedef typename Range::ConstIterator ConstIterator;

  ConstIterator it ( object.begin() );
  ConstIterator itEnd ( object.end() );
  for( ; it != itEnd; ++it)
  { //display the associated cell
    draw( display, *(it.base()) );
  }
}
// ArrowsRange

// InnerPointsRange
template <typename TIterator, typename TKSpace, typename Space, typename KSpace>
inline
void DGtal::Display3DFactory::draw( Display3D<Space, KSpace> & display,
                                    const DGtal::ConstRangeAdapter<TIterator, SCellToInnerPoint<TKSpace>, typename TKSpace::Point> & object )
{
  typedef ConstRangeAdapter<TIterator, SCellToInnerPoint<TKSpace>, typename TKSpace::Point> Range;
  typedef typename Range::ConstIterator ConstIterator;

  ConstIterator it ( object.begin() );
  ConstIterator itEnd ( object.end() );
  for( ; it != itEnd; ++it)
  {
    display << SetMode3D(it->className(),"Paving");
    display << CustomColors3D(Color(0, 0, 255,0),Color(0, 0, 200, 100));
    display << *it;
  }
}
// InnerPointsRange

// OuterPointsRange
template <typename TIterator, typename TKSpace, typename Space, typename KSpace>
inline
void DGtal::Display3DFactory::draw( Display3D<Space, KSpace> & display,
                                    const DGtal::ConstRangeAdapter<TIterator, SCellToOuterPoint<TKSpace>, typename TKSpace::Point> & object )
{
  typedef ConstRangeAdapter<TIterator, SCellToOuterPoint<TKSpace>, typename TKSpace::Point> Range;
  typedef typename Range::ConstIterator ConstIterator;

  ConstIterator it ( object.begin() );
  ConstIterator itEnd ( object.end() );
  for( ; it != itEnd; ++it)
  {
    display << SetMode3D(it->className(),"Paving");
    display << CustomColors3D(Color(0, 255, 0 ,0),Color(0, 200, 0, 100));
    display << *it;
  }
}
// OuterPointsRange

// IncidentPointsRange
template <typename TIterator, typename TKSpace, typename Space, typename KSpace>
inline
void DGtal::Display3DFactory::draw( Display3D<Space, KSpace> & display,
                                    const DGtal::ConstRangeAdapter<TIterator, SCellToIncidentPoints<TKSpace>,
                                    std::pair<typename TKSpace::Point, typename TKSpace::Point > > & object )
{
  typedef std::pair<typename TKSpace::Point, typename TKSpace::Point > Pair;
  typedef ConstRangeAdapter<TIterator, SCellToIncidentPoints<TKSpace>, Pair> Range;
  typedef typename Range::ConstIterator ConstIterator;

  ConstIterator it ( object.begin() );
  ConstIterator itEnd ( object.end() );
  for( ; it != itEnd; ++it)
  {
    Pair pair( *it );
    display << SetMode3D(pair.first.className(),"Paving");
    display << CustomColors3D(Color(0, 0, 255,0),Color(0, 0, 200, 100));
    display << pair.first;
    display << CustomColors3D(Color(0, 255, 0 ,0),Color(0, 200, 0, 100));
    display << pair.second;
  }
}
// IncidentPointsRange

template< typename Space, typename KSpace>
inline
void DGtal::Display3DFactory::draw( Display3D<Space, KSpace> & display,
                                    const DGtal::SetMode3D & sm3d )
{
  display.myModes[ sm3d.myClassname ] = sm3d.myMode;
}

template< typename Space, typename KSpace>
inline
void DGtal::Display3DFactory::draw( Display3D<Space, KSpace> & display,
                                    const DGtal::CustomStyle3D & cs3d )
{
  display.myStyles[ cs3d.myClassname ] = cs3d.myStyle;
}

template< typename Space, typename KSpace>
inline
void DGtal::Display3DFactory::draw( Display3D<Space, KSpace> & display, const DGtal::CustomColors3D & cc3d )
{
  display.setFillColor(cc3d.myFillColor);
  display.setLineColor(cc3d.myPenColor);
}

template< typename Space, typename KSpace>
inline
void DGtal::Display3DFactory::draw( Display3D<Space, KSpace> & display,
                                    const DGtal::ClippingPlane & cl )
{
  display.addClippingPlane(cl.myA, cl.myB, cl.myC, cl.myD, cl.myDrawPlane);
}

template< typename Space, typename KSpace>
inline
void DGtal::Display3DFactory::draw( Display3D<Space, KSpace> & display, const DGtal::TransformedSurfelPrism & aTransformedSurfelPrism)
{

  DGtal::Color fillColorSave = display.getFillColor();
  std::string mode = display.getMode( aTransformedSurfelPrism.mySurfel.className() );
  ASSERT((mode=="" || mode=="Highlighted" || mode=="Transparent" || mode=="Basic" || mode=="Illustration")||
         ("DGtal::Display3DFactory::draw( Display3D<Space, KSpace> & display, const DGtal::ShiftedKSSurfel & aTransformedSurfelPrism ): Unknown mode "+mode)=="");
  // used to display surfels located at a same position.
  double factorVolSurfel=1.0;
  bool basicMode=false;
  if(mode=="Highlighted")
  {
    factorVolSurfel = 1.2;
    display.setFillColor(DGtal::Color(255, 50, 50, 255));
  }else if(mode=="Transparent")
  {
    display.setFillColor(DGtal::Color(180, 180, 250, 25));
  }else if(mode=="Basic")
  {
    basicMode=true;
  }
  DGtal::Z3i::RealPoint rps = display.embedKS(aTransformedSurfelPrism );

  bool xodd = ( aTransformedSurfelPrism.mySurfel.myCoordinates[ 0 ] & 1 );
  bool yodd = ( aTransformedSurfelPrism.mySurfel.myCoordinates[ 1 ] & 1 );
  bool zodd = ( aTransformedSurfelPrism.mySurfel.myCoordinates[ 2 ] & 1 );

  unsigned int spaceDim= (xodd ? 1:0) + (yodd ? 1:0) + (zodd ? 1:0);
  ASSERT(spaceDim==2);

  //display.addSurfelPrism(rps[0], rps[1], rps[2],! xodd, !yodd, !zodd, factorVolSurfel, aTransformedSurfelPrism.mySizeFactor, true, aTransformedSurfelPrism.mySurfel.myPositive );
  display.addSurfelPrism(rps[0]+(xodd? 0:0.5 ), rps[1]+(yodd? 0:0.5 ), rps[2]+(zodd? 0:0.5 ),! xodd, !yodd, !zodd, factorVolSurfel,1.0, true, aTransformedSurfelPrism.mySurfel.myPositive );
  display.setFillColor(fillColorSave);

}




// //
///////////////////////////////////////////////////////////////////////////////<|MERGE_RESOLUTION|>--- conflicted
+++ resolved
@@ -804,29 +804,7 @@
   {
     if (mode=="")
       mode="BoundingBox";
-<<<<<<< HEAD
-    display.addImage2DDomainD3D(h, mode);
-  }else if (  mode == "BoundingBox"  ){
-    display.createNewLineList(h.className());
-    drawAsBoundingBox( display, h );
-  }else if(( mode == "" ) ||  (mode == "Grid")){
-    display.createNewLineList(h.className());
-    drawAsGrid( display, h );
-  } else if ( mode == "Paving" ){
-    display.createNewVoxelList(false, h.className());
-
-    drawAsPaving( display, h );
-
-  } else if ( mode == "PavingPoints" ){
-    display.createNewPointList(h.className());
-    drawAsPavingPoints( display, h );
-
-  }else if ( mode == "PavingGrids" ){
-    display.createNewLineList(h.className());
-    display.createNewVoxelList(false, h.className());
-    drawAsGrid( display, h );
-    drawAsPaving( display, h );
-=======
+
   }else if ( mode == "BoundingBox" )
   {
     display.createNewLineList(aDomain.className());
@@ -849,7 +827,6 @@
     display.createNewCubeList( aDomain.className());
     drawAsGrid( display, aDomain );
     drawAsPaving( display, aDomain );
->>>>>>> cd00816f
   }
 }
 // HyperRectDomain
