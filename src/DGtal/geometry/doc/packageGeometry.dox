--- conflicted
+++ resolved
@@ -60,6 +60,7 @@
   - \ref moduleArithDSSReco (Tristan Roussillon) 
   - \ref moduleFrechetShortcut (Isabelle Sivignon)
 
+
 - \ref modulePlaneRecognition (Jacques-Olivier Lachaud)
  - \ref moduleCOBANaivePlaneRecognition (Jacques-Olivier Lachaud, Emilie Charrier, Lilian Buzer)
  - Chord algorithm for plane recognition (Jacques-Olivier Lachaud, Yan Gerard, Isabelle Debled-Rennesson, Paul Zimmermann) --- documentation coming soon ---
@@ -68,13 +69,10 @@
   - DSS / DCA / .. based estimators      --- documentation coming soon but have a look to models of CSegmentComputerEstimator ---
   - \ref moduleIntegralInvariant <!--Integral invariant curvature estimator 2D/3D--> (Jérémy Levallois, David Coeurjolly, Jacques-Olivier Lachaud)
   - \ref LocalEstimatorsFromSurfel (David Coeurjolly)
-<<<<<<< HEAD
+  - \ref moduleVCM (Louis Cuel, Jacques-Olivier Lachaud, Quentin Mérigot, Boris Thibert)
 
 - Tools 
   - \ref moduleGeometricPredicates (Tristan Roussillon)
-=======
-  - \ref moduleVCM (Louis Cuel, Jacques-Olivier Lachaud, Quentin Mérigot, Boris Thibert)
->>>>>>> fd425cb6
 
 - \ref moduleVolumetric (David Coeurjolly)
 
